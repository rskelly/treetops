/*
 * Raster.hpp
 *
 *  Created on: Jan 21, 2016
 *      Author: rob
 */

#ifndef INCLUDE_RASTER_HPP_
#define INCLUDE_RASTER_HPP_

#include <queue>
#include <stdexcept>
#include <memory>

#include <gdal_priv.h>
#include <ogr_spatialref.h>
#include <eigen3/Eigen/Core>

#include "geotools.h"

namespace raster {

namespace util {

	/**
	 * These methods return the GDAL data type given the template
	 * type of the class.
	 */
	GDALDataType getType(double v) {
		(void) v;
		return GDT_Float64;
	}
	GDALDataType getType(float v) {
		(void) v;
		return GDT_Float32;
	}
	GDALDataType getType(unsigned int v) {
		(void) v;
		return GDT_UInt32;
	}
	GDALDataType getType(int v) {
		(void) v;
		return GDT_Int32;
	}
	GDALDataType getType(unsigned short v) {
		(void) v;
		return GDT_UInt16;
	}
	GDALDataType getType(short v) {
		(void) v;
		return GDT_Int16;
	}
	GDALDataType getType(char v) {
		(void) v;
		return GDT_Byte;
	}

}

/**
 * Convenience class for storing row/column coordinates.
 */
class Cell {
public:
	int col;
	int row;
	/**
	 * Construct an instance using the given row and column.
	 */
	Cell(int col, int row) {
		this->col = col;
		this->row = row;
	}
};

/**
 * Used by Grid::floodFill to determine whether
 * a pixel should be filled.
 */
template <class T>
class FillOperator {
public:
	virtual bool fill(T value) const =0;
};

<<<<<<< HEAD
/**
 * A simple FillOperator that simply matches the given value
 * to the given target.
 */
=======
>>>>>>> 6e174ab2
template <class T>
class TargetOperator : public FillOperator<T> {
private:
	T m_match;
public:
	TargetOperator(T match) :
		m_match(match) {
	}

	bool fill(T value) const {
		return value == m_match;
	}
};

/**
 * Abstract class for grids (rasters).
 */
template <class T>
class Grid {
protected:
	T m_min = 0;
	T m_max = 0;
	T m_mean = 0;
	T m_stddev = 0;
	T m_variance = 0;
	T m_sum = 0;
	int m_count = 0;
	bool m_stats = false;

public:
	
	virtual int rows() const =0;
	virtual int cols() const =0;
	
	/**
	 * The number of pixels in the raster.
	 */
	virtual unsigned long size() const =0;

	/**
	 * Fill the entire raster with the given value.
	 */
	virtual void fill(const T value) =0;

	/**
	 * Return a pointer to an in-memory grid of the raster data.
	 * Throw an exception if this is not possible.
	 */
	virtual T *grid() =0;
	
	/**
	 * Return a reference to the value held at the given index in the grid.
	 * Not const because the get operation might imply (e.g.) a buffering operation in the subclass.
	 */
	virtual T &get(unsigned long idx) =0;
	virtual T &get(int col, int row) =0;
	virtual T &operator[](unsigned long idx) =0;

	/**
	 * Set the value at the given position in the raster. 
	 * Not const because the get operation might imply (e.g.) a buffering operation in the subclass.
	 */
	virtual void set(int col, int row, const T value) =0;
	virtual void set(unsigned long idx, const T value) =0;

	virtual bool has(int col, int row) const =0;
	virtual bool has(unsigned long idx) const =0;

	virtual bool isNoData(int col, int row) =0;
	virtual bool isNoData(unsigned long idx) =0;

	/**
	 * Returns true if the position is legal for the grid.
	 */
	virtual bool has(int col, int row) const =0;
	virtual bool has(unsigned long idx) const =0;

	/**
	 * Returns true if the value at the given position is a nodata value.
 	 * Not const because the get operation might imply (e.g.) a buffering operation in the subclass.
	 */
	virtual bool isNoData(int col, int row) =0;
	virtual bool isNoData(unsigned long idx) =0;

	/**
	 * Returns true if a nodata value has been explicitly set.
	 */
	virtual bool hasNodata() const =0;

	/**
	 * Returns true if the raster is a square.
	 */
	virtual bool isSquare() const =0;

	virtual T nodata() const =0;
	virtual void nodata(T nodata) =0;

	/**
	 * Load the contents of a single block into the given Grid instance.
	 * col and row parameters give the location of the start of the read in the source raster.
	 * cols and rows give the width and height of the read block.
	 */
	virtual void readBlock(int col, int row, int cols, int rows, Grid<T> &block) =0;
	virtual void readBlock(int col, int row, Grid<T> &block) =0;
	virtual void readBlock(Grid<T> &block) =0;

	/**
	 * Write a part of the given block to the raster.
	 * col and row parameters give the location of the start of the write in the destination raster.
	 * cols and rows give the width and height of the written block.
	 */
	virtual void writeBlock(int col, int row, int cols, int rows, Grid<T> &block) =0;
	virtual void writeBlock(int col, int row, Grid<T> &block) =0;
	virtual void writeBlock(Grid<T> &block) =0;

	/**
	 * Return a "slice" of the raster.
	 * col and row are the location of the start of reading in the source raster.
	 * cols and rows are the width and height of the read region.
	 * A new Grid is constructed and returned with the same dimensions given.
	 */
	virtual std::unique_ptr<Grid<T> > slice(int col, int row, int cols, int rows) =0;

	/**
	 * Compute statistics for this grid. 
	 * Statistics are, min, max, mean, variance and std. deviation.
	 * A nodata value must be set if the dataset has any such values, otherwise
	 * these statistics are bogus. Therefore an exception is thrown is it is not set.
	 */
	void computeStats() {
<<<<<<< HEAD
		if(!hasNodata())
			_runerr("No nodata value set. Statistics cannot be computed.");
		
		// Locate the first non-nodata value.
=======
>>>>>>> 6e174ab2
		unsigned int i;
		for(i = 0; i < size(); ++i) {
			if(!isNoData(i)) {
				m_min = m_max = get(i);
				break;
			}
		}

<<<<<<< HEAD
		// Welford's method for variance.
		// i has the index of the first non-nodata element.
=======
>>>>>>> 6e174ab2
		m_sum = 0;
		m_count = 0;
		T m = 0;
		T s = 0;
		int k = 1;
<<<<<<< HEAD
=======
		// Welford's method for variance.
		// i has the index of the first non-nodata element.
>>>>>>> 6e174ab2
		for(; i < size(); ++i) {
			T v = get(i);
			if(v != nodata()) {
				T oldm = m;
				m = m + (v - m) / k;
				s = s + (v - m) * (v - oldm);
				m_sum += v;
				m_min = _min(m_min, v);
				m_max = _max(m_max, v);
				++m_count;
				++k;
			}
		}
		m_mean = m_sum / m_count;
		m_variance = s / m_count;
		m_stddev = std::sqrt(m_variance);
		m_stats = true;
<<<<<<< HEAD
		_trace("Count: " << m_count << "; Sum: " << m_sum << "; Min: " << m_min << "; Max: " 
			<< m_max << "; Mean: " << m_mean 
=======
		_log("Count: " << m_count << "; Sum: " << m_sum << "; Min: " << m_min 
			<< "; Max: " << m_max << "; Mean: " << m_mean 
>>>>>>> 6e174ab2
			<< "; Variance: " << m_variance << "; Std Dev: " << m_stddev << std::endl);
	}

	T max() {
		if(!m_stats)
			computeStats();
		return m_max;
	}

	T min() {
		if(!m_stats)
			computeStats();
		return m_min;
	}

	T mean() {
		if(!m_stats)
			computeStats();
		return m_mean;
	}
	
	T stddev() {
		if(!m_stats)
			computeStats();
		return m_stddev;
	}

	T variance() {
		if(!m_stats)
			computeStats();
		return m_variance;
	}

<<<<<<< HEAD
	/**
	 * Performs a flood fill operation beginning at the given column and row.
	 * The FillOperator determines whether a target is valid. 
	 * The fill is actually applied to the other Grid, using the current grid as the target for
	 * matching purposes.
	 */
	template <class U>
	std::vector<int> floodFill(int col, int row, FillOperator<T> &op, Grid<U> &other, U otherFill) {

		int minc = cols() + 1;
		int minr = rows() + 1;
		int maxc = -1;
		int maxr = -1;
		int area = 0;

=======
	std::vector<int> floodFill(int col, int row, FillOperator<T> &op, T fill) {

		// If other is provided, fill pixels in it too, rather than just the current raster.
		// Other fill is the value to fill the other raster with.

		return floodFill(col, row, op, *this, fill);

	}

	template <class U>
	std::vector<int> floodFill(int col, int row, FillOperator<T> &op, Grid<U> &other, U otherFill) {

		// If other is provided, fill pixels in it too, rather than just the current raster.
		// Other fill is the value to fill the other raster with.

		int minc = cols() + 1;
		int minr = rows() + 1;
		int maxc = -1;
		int maxr = -1;
		int area = 0;

>>>>>>> 6e174ab2
		if(other.get(col, row) == otherFill || !op.fill(get(col, row)))
			return {minc, minr, maxc, maxr, area};

		std::queue<Cell> q;
		q.push(Cell(col, row));

		while(q.size()) {
			Cell cel = q.front();
			q.pop();

			other.set(cel.col, cel.row, otherFill);

			minc = _min(cel.col, minc);
			maxc = _max(cel.col, maxc);
			minr = _min(cel.row, minr);
			maxr = _max(cel.row, maxr);
			++area;

			// Scan out to the left, starting with current.
			for(int c = cel.col - 1; c >= 0; --c) {
				if(other.get(c, cel.row) != otherFill && op.fill(get(c, cel.row))) {

					minc = _min(c, minc);
					++area;

					other.set(c, cel.row, otherFill);

					if(cel.row > 0) {
						if(other.get(c, cel.row - 1) != otherFill && op.fill(get(c, cel.row - 1)))
							q.push(Cell(c, cel.row - 1));
					}
					if(cel.row < rows() - 1) {
						if(other.get(c, cel.row + 1) != otherFill && op.fill(get(c, cel.row + 1)))
							q.push(Cell(c, cel.row + 1));
					}
				} else {
					break;
				}
			}

			// Scan out to the right.
			for(int c = cel.col + 1; c < cols(); ++c) {
				if(other.get(c, cel.row) != otherFill && op.fill(get(c, cel.row))) {

					maxc = _max(c, maxc);
					++area;

					other.set(c, cel.row, otherFill);

					if(cel.row > 0) {
						if(other.get(c, cel.row - 1) != otherFill && op.fill(get(c, cel.row - 1)))
							q.push(Cell(c, cel.row - 1));
					}
					if(cel.row < rows() - 1) {
						if(other.get(c, cel.row + 1) != otherFill && op.fill(get(c, cel.row + 1)))
							q.push(Cell(c, cel.row + 1));
					}
				} else {
					break;
				}
			}
		}
		return {minc, minr, maxc, maxr, area};
<<<<<<< HEAD
=======
	}

	template <class U>
	std::vector<int> floodFill(int col, int row, T target, Grid<U> &other, U otherFill) {
		TargetOperator<T> op(target);
		return floodFill(col, row, op, other, otherFill);
>>>>>>> 6e174ab2
	}

	std::vector<int> floodFill(int col, int row, T target, T fill) {
		TargetOperator<T> op(target);
		return floodFill(col, row, op, fill);
	}
	
	/**
	 * Fill the grid using a value for the target, rather than a FillOperator.
	 */
	template <class U>
	std::vector<int> floodFill(int col, int row, T target, Grid<U> &other, U otherFill) {
		TargetOperator<T> op(target);
		return floodFill(col, row, op, other, otherFill);
	}

	/**
	 * Fill the present grid with the fill using the given target.
	 */
	std::vector<int> floodFill(int col, int row, T target, T fill);

	/**
	 * Fill the present grid with the fill using the given operator.
	 */	
	std::vector<int> floodFill(int col, int row, FillOperator<T> &op, T fill);
	/**
	 * The radius is given with cells as the unit, but
	 * can be rational. When determining which cells to
	 * include in the calculation, any cell which partially
	 * falls in the radius will be included.
	 */
	void voidFillIDW(double radius, int count = 4, double exp = 2.0);

};

/**
 * A convenience class for managing a grid of values.
 * Handles allocation and deallocation of memory.
 */
template <class T>
class MemRaster : public Grid<T> {
private:
	int m_cols;
	int m_rows;
	T *m_grid;
	T m_nodata;
	bool m_nodataSet;

	void (*m_item_dealloc)(T);

	/**
	 * Checks if the grid has been initialized. Throws exception otherwise.
	 */
	void checkInit() const {
		if(m_grid == nullptr)
			_runerr("This instance has not been initialized.");
	}

public:
	MemRaster() :
		m_cols(-1), m_rows(-1),
		m_grid(nullptr),
		m_nodata(0), m_nodataSet(false),
		m_item_dealloc(nullptr) {
	}

	MemRaster(int cols, int rows) : MemRaster() {
		init(cols, rows);
	}

	template <class U>
	MemRaster(Grid<U> &tpl) : MemRaster() {
		init(tpl.cols(), tpl.rows());
	}

	~MemRaster() {
		if(m_item_dealloc != nullptr) {
			for(unsigned long i = 0; i < (unsigned long) m_cols * m_rows; ++i)
				m_item_dealloc(m_grid[i]);
		}
		if(m_grid != nullptr)
			free(m_grid);
	}

	/**
	 * A pointer to a function that can deallocate the grid
	 * items. Not necessary if a primitive type is used (the usual case.)
	 */
	void setDeallocator(void (*item_dealloc)(T)) {
		m_item_dealloc = item_dealloc;
	}

	/**
	 * Return a pointer to the allocated memory.
	 */
	T *grid() {
		return m_grid;
	}

	/**
	 * Cast a MemRaster to some other type. Might cause bad things.
	 */
	template <class U>
	operator MemRaster<U>() {
		MemRaster<U> g(cols(), rows());
		for(unsigned long i = 0; i < size(); ++i)
			g.set(i, (U) get(i));
		return g;
	}

	int rows() const {
		return m_rows;
	}

	int cols() const {
		return m_cols;
	}

	unsigned long size() const {
		return (unsigned long) m_rows * m_cols;
	}

	template <class U>
	void init(Grid<U> &tpl) {
		init(tpl.cols(), tpl.rows());
	}

	/**
	 * Initialize with the given number of cols and rows.
	 * (Re)allocates memory for the internal grid.
	 */
	void init(int cols, int rows) {
		if(cols <= 0 || rows <= 0)
			_argerr("Invalid row or column count.");
		if(cols != m_cols || rows != m_rows) {
			m_cols = cols;
			m_rows = rows;
			if(m_grid != nullptr)
				free(m_grid);
			m_grid = (T *) malloc(sizeof(T) * cols * rows);
		}
	}

	void fill(const T value) {
		checkInit();
		std::fill_n(m_grid, size(), value);
	}

	std::unique_ptr<Grid<T> > slice(int col, int row, int cols, int rows) {
		Grid<T> *g = new MemRaster<T>(cols, rows);
		for(int r = 0; r < rows; ++r) {
			for(int c = 0; c < cols; ++c)
				g->set(c, r, get(c + col, r + row));
		}
		return std::unique_ptr<Grid<T> >(g);
	}

	T &get(unsigned long idx) {
		checkInit();
		if(idx >= size())
			_argerr("Index out of bounds: size: " << size() << "; idx: " << idx);
		return m_grid[idx];
	}

	T &get(int col, int row) {
		unsigned long idx = (unsigned long) (row * m_cols + col);	
		return get(idx);
	}

<<<<<<< HEAD
	T &operator[](unsigned long idx) {
		return get(idx);
	}

=======
>>>>>>> 6e174ab2
	bool isNoData(int col, int row) {
		return get(col, row) == m_nodata;
	}

	bool isNoData(unsigned long idx) {
		return get(idx) == m_nodata;
	}

	void set(int col, int row, const T value) {
		unsigned long idx = (unsigned long) (row * m_cols + col);
		set(idx, value);
	}

	void set(unsigned long idx, const T value) {
		if(idx >= size())
			_argerr("Index out of bounds: size: " << size() << "; idx: " << idx);
		checkInit();
		m_grid[idx] = value;
	}

	bool has(int col, int row) const {
		return col >= 0 && col < m_cols && row >= 0 && row < m_rows;
	}

	bool has(unsigned long idx) const {
		return idx < (unsigned long) (m_cols * m_rows);
<<<<<<< HEAD
=======
	}

	/**
	 * Return the element at the given index.
	 */
	T &operator[](unsigned long idx) {
		checkInit();
		if(idx >= size())
			_argerr("Index out of bounds.");
		return m_grid[idx];
>>>>>>> 6e174ab2
	}

	bool isSquare() const {
		return cols() == rows();
	}

	/**
	 * Configures an Eigen::Matrix with the contents of this grid.
	 */
	void toMatrix(Eigen::Matrix<T, Eigen::Dynamic, Eigen::Dynamic> &mtx) {
		for(int r = 1; r < rows(); ++r) {
			for(int c = 0; c < cols(); ++c)
				mtx(r, c) = get(c, r);
		}
	}

	/**
	 * Configures this grid with the contents of the Eigen::Matrix.
	 */
	void fromMatrix(Eigen::Matrix<T, Eigen::Dynamic, Eigen::Dynamic> &mtx) {
		for(int r = 1; r < rows(); ++r) {
			for(int c = 0; c < cols(); ++c)
				set(c, r, mtx(r, c));
		}
	}

	T nodata() const {
		return m_nodata;
	}

	void nodata(T nodata) {
		m_nodata = nodata;
		m_nodataSet = true;
	}

	bool hasNodata() const {
		return m_nodataSet;
	}

	void readBlock(int col, int row, int cols, int rows, Grid<T> &block) {
		for(int r = 0; r < rows; ++r) {
			for(int c = 0; c < cols; ++c)
				block.set(c, r, get(c + col, r + row));
		}
	}

	void readBlock(int col, int row, Grid<T> &block) {
		readBlock(col, row, _min(cols() - col, block.cols()), _min(rows() - row, block.rows()), block);
	}

	void readBlock(Grid<T> &block) {
		readBlock(0, 0, _min(block.cols(), cols()), _min(block.rows(), rows()), block);
	}

	void writeBlock(int col, int row, int cols, int rows, Grid<T> &block) {
		for(int r = 0; r < rows; ++r) {
			for(int c = 0; c < cols; ++c)
				set(c + col, r + row, block.get(c, r));
		}
	}

	void writeBlock(int col, int row, Grid<T> &block) {
		writeBlock(col, row, _min(cols() - col, block.cols()), _min(rows() - row, block.rows()), block);
	}

	void writeBlock(Grid<T> &block) {
		writeBlock(0, 0, _min(block.cols(), cols()), _min(block.rows(), rows()), block);
	}


};

/**
 * This is a helper class that permits the user to iterate over the blocks in a
 * Raster.
 */
template <class T>
class Block {
private:
	int m_bc, m_br;
	int m_bw, m_bh;
	int m_col, m_row;
	int m_tc, m_tr;

public:
	Block(int blockCols, int blockRows, int blockWidth, int blockHeight, int totalCols, int totalRows) {
		m_bc = blockCols;
		m_br = blockRows;
		m_bw = blockWidth;
		m_bh = blockHeight;
		m_tc = totalCols;
		m_tr = totalRows;
		m_col = -1;
		m_row = 0;
	}

	bool next() {
		if(++m_col == m_bc) {
			m_col = 0;
			++m_row;
		}
		return m_col < m_bc && m_row < m_br;
	}
	void reset() {
		m_col = m_row = 0;
	}
	int rows() {
		return endRow() - startRow();
	}
	int cols() {
		return endCol() - startCol();
	}
	int startCol() {
		return m_col * m_bw;
	}
	int endCol() {
		return _min(startCol() + m_bw, m_tc);
	}
	int startRow() {
		return m_row * m_bh;
	}
	int endRow() {
		return _min(startRow() + m_bh, m_tr);
	}
	~Block() {}
};

/**
 * This class represents a file-based raster.
 */
template <class T>
class Raster : public Grid<T> {
private:
	int m_cols, m_rows;		// Raster cols/rows
	int m_bcols, m_brows;	// Block cols/rows -- not the number of cols/rows in a block
	int m_curcol, m_currow;	// The current block column
	int m_bandn;			// The band number
	int m_bw, m_bh;			// Block width/height in pixels
	bool m_writable;		// True if the raster is writable
	bool m_dirty;			// True if there is a modification that should be flushed.
	T m_nodata;				// Nodata value.
	bool m_nodataSet;       // True if nodata is explicitly set.
	T *m_block;				// Block storage
	GDALDataset *m_ds;		// GDAL dataset
	GDALRasterBand *m_band;	// GDAL band
	double m_trans[6];		// Raster transform
	bool m_inited;	        // True if the instance is initialized.
	GDALDataType m_type;	// GDALDataType -- limits the possible template types.

	/**
	 * Loads the block that contains the given row and column.
	 */
	void loadBlock(int col, int row) {
		if(!m_inited)
			_runerr("Not inited before attempted read.");
		if(!has(col, row))
			_argerr("Row or column out of bounds.");
		int bcol = (int) (col / m_bw);
		int brow = (int) (row / m_bh);
		if(bcol >= m_bcols || bcol < 0 || brow >= m_brows || brow < 0)
			_argerr("Illegal block column or row.");
		if(bcol != m_curcol || brow != m_currow) {
			flush();
			if(m_band->ReadBlock(bcol, brow, m_block) != CE_None)
				_runerr("Failed to read block.");
			m_currow = brow;
			m_curcol = bcol;
		}
	}

	/**
	 * Flush the current block to the dataset.
	 */
	void flush() {
		if(m_writable && m_dirty) {
			std::cerr << "write " << m_curcol << " " << m_currow << " " << m_block << std::endl;
			if(m_band->WriteBlock(m_curcol, m_currow, m_block) != CE_None)
				_runerr("Flush error.");
			m_dirty = false;
		}
	}

public:

	/**
	 * Basic constructor.
	 */
	Raster() :
		m_cols(-1), m_rows(-1),
		m_bcols(-1), m_brows(-1),
		m_curcol(-1), m_currow(-1),
		m_bandn(1),
		m_bw(-1), m_bh(-1),
		m_writable(false), m_dirty(false),
		m_nodata(0), m_nodataSet(false),
		m_block(nullptr),
		m_ds(nullptr), m_band(nullptr),
		m_inited(false),
		m_type(util::getType((T) 0)) {
	}

	/**
	 * Create a new raster for writing with a template.
	 */
	template <class D>
	Raster(const std::string &filename, Raster<D> &tpl) : Raster() {
		std::string proj;
		tpl.projection(proj);
		init(filename, tpl.minx(), tpl.miny(), tpl.maxx(), tpl.maxy(), tpl.resolutionX(), 
			tpl.resolutionY(), (T) tpl.nodata(), proj);
<<<<<<< HEAD
=======
	}

	Raster(const std::string &filename, Raster<T> &tpl) : Raster() {
		init(filename, tpl);
>>>>>>> 6e174ab2
	}

	/**
	 * Build a new raster with the given filename, bounds, resolution, nodata and projection.
	 */
	Raster(const std::string &filename, double minx, double miny, double maxx, double maxy,
			double resolutionX, double resolutionY, double nodata, std::string &proj) : Raster() {
		init(filename, minx, miny, maxx, maxy, resolutionX, resolutionY, nodata, proj);
	}

	/**
	 * Build a new raster with the given filename, bounds, resolution, nodata and SRID.
	 */
	Raster(const std::string &filename, double minx, double miny, double maxx, double maxy,
			double resolutionX, double resolutionY, double nodata, int crs) : Raster() {
		std::string proj = epsg2ProjText(crs);
		init(filename, minx, miny, maxx, maxy, resolutionX, resolutionY, nodata, proj);
	}

	/**
	 * Open the given raster and load the given band. Set the writable argument to true
	 * to enable writing.
	 */
	Raster(const std::string &filename, int band = 1, bool writable = false) : Raster() {
		init(filename, band, writable);
	}

	/**
	 * Initialize the raster using the given file (which may not exist) using
	 * another raster as a template. The raster pixel types need not be the same.
	 */
	template <class D>
	void init(const std::string &filename, Raster<D> &tpl) {
		std::string proj;
		tpl.projection(proj);
		init(filename, tpl.minx(), tpl.miny(), tpl.maxx(), tpl.maxy(), tpl.resolutionX(), 
			tpl.resolutionY(), tpl.nodata(), proj);
	}

	/**
	 * Initializes the raster with the given filename, bounds, resolution, nodata and projection.
	 */
	void init(const std::string &filename, double minx, double miny, double maxx, double maxy,
			double resolutionX, double resolutionY, double nodata, std::string proj) {
		
		if(resolutionX == 0 || resolutionY == 0)
			_argerr("Resolution must be larger or smaller than 0.");
		if(maxx < minx)
			_argerr("Minimum x must be smaller than or equal to maximum x.");
		if(maxy < miny)
			_argerr("Minimum y must be smaller than or equal to maximum y.");
		
		// Compute columns/rows
		int width = (int) ((maxx - minx) / resolutionX) * (resolutionX < 0 ? -1 : 1);
		int height = (int) ((maxy - miny) / resolutionY) * (resolutionY < 0 ? -1 : 1);

		// Create GDAL dataset.
		GDALAllRegister();
		m_ds = GetGDALDriverManager()->GetDriverByName("GTiff")->Create(filename.c_str(),
				width, height, 1, m_type, NULL);
		if(m_ds == nullptr)
			_runerr("Failed to create file.");

		// Initialize geotransform.
		auto lst = std::initializer_list<double>({ 
			resolutionX < 0 ? maxx : minx, resolutionX, 0.0, 
			resolutionY < 0 ? maxy : miny, 0.0, resolutionY 
		});
		std::copy(lst.begin(), lst.end(), m_trans);
		m_ds->SetGeoTransform(m_trans);

		// Set projection.
		if(!proj.empty())
			m_ds->SetProjection(proj.c_str());

		// Save some dataset properties.
		m_rows = m_ds->GetRasterYSize();
		m_cols = m_ds->GetRasterXSize();
		m_band = m_ds->GetRasterBand(1);
		if(m_band == NULL)
			_runerr("Failed to get band.");
		m_band->GetBlockSize(&m_bw, &m_bh);
		m_band->SetNoDataValue(nodata);
		m_nodata = m_band->GetNoDataValue();
<<<<<<< HEAD
		m_nodataSet = true;
=======
>>>>>>> 6e174ab2
		m_bcols = m_cols / m_bw;
		m_brows = m_rows / m_bh;
		m_block = (T *) malloc(sizeof(T) * m_bw * m_bh);
		if(!m_block)
			_runerr("Failed to allocate memory for raster block.");
		m_writable = true;
		m_inited = true;
	}

	/**
	 * Initializes a Raster from the existing file.
	 */
	void init(const std::string &filename, int band = 1, bool writable = false) {
		// Attempt to open the dataset.
		GDALAllRegister();
		m_ds = (GDALDataset *) GDALOpen(filename.c_str(), writable ? GA_Update : GA_ReadOnly);
		if(m_ds == NULL)
			_runerr("Failed to open raster.");

		// Save some raster
		m_bandn = band;
		m_ds->GetGeoTransform(m_trans);
		m_band = m_ds->GetRasterBand(band);
		if(m_band == nullptr)
			_runerr("Failed to get band.");
		m_band->GetBlockSize(&m_bw, &m_bh);
		m_rows = m_ds->GetRasterYSize();
		m_cols = m_ds->GetRasterXSize();
		m_nodata = m_band->GetNoDataValue();
<<<<<<< HEAD
		m_nodataSet = true;
=======
>>>>>>> 6e174ab2
		m_bcols = m_cols / m_bw;
		m_brows = m_rows / m_bh;
		m_block = (T *) malloc(sizeof(T) * m_bw * m_bh);
		if(!m_block)
			_runerr("Failed to allocate memory for raster block.");
		m_writable = writable;
		m_inited = true;
	}

	/**
	 * Converts a numerical (EPSG) crs code to a projection string.
	 */
	std::string epsg2ProjText(int crs) {
		OGRSpatialReference ref;
		char *wkt;
		ref.importFromEPSG(crs);
		ref.exportToWkt(&wkt);
		return std::string(wkt);
	}

	/**
	 * Returns true if the raster is initialized.
	 */
	bool inited() {
		return m_inited;
	}

	void fill(T value) {
		Block<T> blk = block();
		MemRaster<T> grd(blk.cols(), blk.rows());
		grd.fill(value);
		while(blk.next())
			writeBlock(blk.startCol(), blk.startRow(), grd);
	}

	/**
	 * Return a "Block" which just stores indices of pixels that
	 * comprise a block. Calling next on the block adjusts the indices
	 * to correspond to the next block.
	 */
	Block<T> block() {
		return Block<T>(m_bcols, m_brows, m_bw, m_bh, m_cols, m_rows);
		// https://en.wikipedia.org/wiki/Return_value_optimization
	}

	/**
	 * Return the number of blocks in this raster.
	 */
	unsigned int numBlocks() {
		return (unsigned int) m_bcols * m_brows;
	}

	/**
	 * Load the contents of a single block into the given Grid instance.
	 */
	void readBlock(int col, int row, int cols, int rows, Grid<T> &block) {
		// TODO: Use readblock/writeblock
		if(col % m_bw == 0 && row % m_bh == 0 && block.cols() == m_bw && block.rows() == m_bh) {
			if(m_band->ReadBlock(col / m_bw, row / m_bh, block.grid()) != CE_None)
				_runerr("Error reading block (1).");
		} else {
			if(m_band->RasterIO(GF_Read, col, row, cols, rows, block.grid(), cols, rows, m_type, 0, 0) != CE_None)
				_runerr("Error reading block (2).");
		}	
	}

	void readBlock(int col, int row, Grid<T> &block) {
		readBlock(col, row, _min(cols() - col, block.cols()), _min(rows() - row, block.rows()), block);
	}

	void readBlock(Grid<T> &block) {
		readBlock(0, 0, _min(block.cols(), cols()), _min(block.rows(), rows()), block);
	}

	/**
	 * Write a part of the given block to the raster.
	 */
	void writeBlock(int col, int row, int cols, int rows, Grid<T> &block) {
		if(col % m_bw == 0 && row % m_bh == 0 && block.cols() == m_bw && block.rows() == m_bh) {
<<<<<<< HEAD
			if(m_band->WriteBlock(col / m_bw, row / m_bh, block.grid()) != CE_None)
				_runerr("Error writing block (1).");
		} else {
=======
			//_log("write block " << col << "," << row << "," << cols << "," << rows << "," << m_bw << "," << m_bh);
			if(m_band->WriteBlock(col / m_bw, row / m_bh, block.grid()) != CE_None)
				_runerr("Error writing block (1).");
		} else {
			//_log("rasterio " << col << "," << row << "," << cols << "," << rows << "," << m_bw << "," << m_bh << "," << block.cols() << "," << block.rows());
>>>>>>> 6e174ab2
			if(m_band->RasterIO(GF_Write, col, row, cols, rows, block.grid(), cols, rows, m_type, 0, 0) != CE_None)
				_runerr("Error writing block (2).");
		}
	}

	void writeBlock(int col, int row, Grid<T> &block) {
		writeBlock(col, row, _min(cols() - col, block.cols()), _min(rows() - row, block.rows()), block);
	}

	/**
	 * Write the full block to the raster.
	 */
	void writeBlock(Grid<T> &block) {
		writeBlock(0, 0, _min(block.cols(), cols()), _min(block.rows(), rows()), block);
	}
		
	/**
	 * Get the x resolution.
	 */
	double resolutionX() const {
		return m_trans[1];
	}

	/**
	 * Get the y resolution.
	 */
	double resolutionY() const {
		return m_trans[5];
	}

	/**
	 * Write the projection data to the given string object.
	 */
	void projection(std::string &proj) const {
		proj.assign(m_ds->GetProjectionRef());
	}

	std::unique_ptr<Grid<T> > slice(int col, int row, int cols, int rows) {
		Grid<T> *g = new MemRaster<T>(cols, rows);
		for(int r = 0; r < rows; ++r) {
			for(int c = 0; c < cols; ++c)
				g->set(c, r, get(c + col, r + row));
		}
		return std::unique_ptr<Grid<T> >(g);
	}

	/**
	 * Return the GDAL datatype of the raster.
	 */
	GDALDataType type() const {
		return m_band->GetRasterDataType();
	}

	/**
	 * Return the leftmost X coordinate of the raster. For negative resolution, 
	 * this could be larger than the rightmost.
	 */
	double lx() {
		return m_trans[0];
	}

	/**
	 * Return the rightmost X coordinate of the raster. For negative resolution, 
	 * this could be smaller than the leftmost.
	 */
	double rx() {
		return m_trans[0] + m_cols * m_trans[1];
	}

	/**
	 * Return the top X coordinate of the raster. For negative resolution, 
	 * this could be larger than the bottom.
	 */
	double ty() {
		return m_trans[3];
	}

	/**
	 * Return the bottom Y coordinate of the raster. For negative resolution, 
	 * this could be smaller than the top.
	 */
	double by() {
		return m_trans[3] + m_rows * m_trans[5];
	}

	/**
	 * The minimum bounding x.
	 */
	double minx() const {
		return m_trans[1] > 0 ? m_trans[0] : m_trans[0] + m_cols * m_trans[1];
	}

	/**
	 * The maximum bounding x.
	 */
	double maxx() const {
		return m_trans[1] < 0 ? m_trans[0] : m_trans[0] + m_cols * m_trans[1];
	}

	/**
	 * The minimum bounding y.
	 */
	double miny() const {
		return m_trans[5] > 0 ? m_trans[3] : m_trans[3] + m_cols * m_trans[5];
	}

	/**
	 * The maximum bounding y.
	 */
	double maxy() const {
		return m_trans[5] > 0 ? m_trans[3] : m_trans[3] + m_cols * m_trans[5];
	}

	/**
	 * The width of the raster in map units.
	 */
	double width() const {
		return maxx() - minx();
	}

	/**
	 * The height of the raster in map units.
	 */
	double height() const {
		return maxy() - miny();
	}

	T nodata() const {
		return m_nodata;
	}

	void nodata(T nodata) {
		try {
			m_band->SetNoDataValue(nodata);
			m_nodataSet = true;
		} catch(...) {
			_runerr("Cannot set nodata on Raster.");
		}
	}

	bool hasNodata() const {
		return m_nodataSet;
	}

	/*
	 * Returns the row offset in the block for a given y.
	 */
	int toBlockRow(double y) const {
		return toRow(y) % m_brows;
	}

	/**
	 * Returns the row offset in the block for a given x.
	 */
	int toBlockCol(double x) const {
		return toCol(x) % m_bcols;
	}

	/**
	 * Returns the width of the block (number of cells).
	 */
	int blockWidth() const {
		return m_bw;
	}

	/**
	 * Returns the height of the block (number of cells).
	 */
	int blockHeight() const {
		return m_bh;
	}

	/**
	 * Returns the total number of columns.
	 */
	int cols() const {
		return m_cols;
	}

	/**
	 * Returns the total number of rows.
	 */
	int rows() const {
		return m_rows;
	}

	/**
	 * Returns the row for a given y-coordinate.
	 */
	int toRow(double y) const {
		return (int) ((y - m_trans[3]) / m_trans[5]);
	}

	/**
	 * Returns the column for a given x-coordinate.
	 */
	int toCol(double x) const {
		return (int) ((x - m_trans[0]) / m_trans[1]);
	}

	/**
	 * Returns the x-coordinate for a given column.
	 */
	double toX(int col) const {
		return (col * m_trans[1]) + m_trans[0];
	}

	/**
	 * Returns the y-coordinate for a given row.
	 */
	double toY(int row) const {
		return (row * m_trans[5]) + m_trans[3];
	}

	unsigned long size() const {
		return (unsigned long) (m_cols * m_rows);
	}

	/**
	 * Returns true if the pixel is nodata.
	 */
	bool isNoData(int col, int row) {
		return get(col, row) == m_nodata;
	}

	bool isNoData(unsigned long idx) {
		return get(idx) == m_nodata;
	}

<<<<<<< HEAD
=======
	/**
	 * Returns true if the pixel is nodata.
	 */
>>>>>>> 6e174ab2
	bool isNoData(double x, double y) {
		return isNoData(toCol(x), toRow(y));
	}

	/**
	 * Returns true if the pixel exists and is not nodata.
	 */
	bool isValid(int c, int r) {
		return getOrNodata(c, r) != m_nodata;
	}

	bool isValid(double x, double y) {
		return getOrNodata(x, y) != m_nodata;
	}

	/**
	 * Gets the pixel value or nodata if the pixel doesn't exist.
	 */
	T getOrNodata(double x, double y) {
		if(!has(x, y)) {
			return m_nodata;
		} else {
			return get(x, y);
		}
	}

	T getOrNodata(int col, int row) {
		if(!has(col, row)) {
			return m_nodata;
		} else {
			return get(col, row);
		}
	}

	T *grid() {
		_implerr("grid() Not implemented in Raster.");
	}
	
	T &get(double x, double y) const {
		return get(toCol(x), toRow(y));
	}

	T &get(int col, int row) {
		loadBlock(col, row);
		unsigned long idx = (unsigned long) (row % m_bh) * m_bw + (col % m_bw);
		return m_block[idx];
	}

	T &get(unsigned long idx) {
		if(idx >= size())
<<<<<<< HEAD
			_argerr("Index out of bounds: size: " << size() << "; idx: " << idx);
=======
			_argerr("Index out of bounds.");
>>>>>>> 6e174ab2
		return get(idx % m_cols, (int) idx / m_rows);
	}

	T &operator[](unsigned long idx) {
		return get(idx);
	}

	void set(int col, int row, T v) {
		_log("Raster::set: " << col << ", " << row << ", " << v << "; " << m_writable);
		if(!m_writable) return;
		loadBlock(col, row);
		unsigned long idx = (unsigned long) (row % m_bh) * m_bw + (col % m_bw);
		_log(" -> idx: " << idx);
		m_block[idx] = v;
		_log(" -> val: " << m_block[idx]);
		m_dirty = true;
	}

	void set(unsigned long idx, T v) {
		if(idx >= size())
<<<<<<< HEAD
			_argerr("Index out of bounds: size: " << size() << "; idx: " << idx);
=======
			_argerr("Index out of bounds.");
>>>>>>> 6e174ab2
		set(idx % m_cols, (int) idx / m_rows, v);
	}

	void set(double x, double y, T v) {
		set(toCol(x), toRow(y), v);
	}

	bool isSquare() const {
		return cols() == rows();
	}

	bool has(int col, int row) const {
		return col >= 0 && col < m_cols && row >= 0 && row < m_rows;
	}

	bool has(double x, double y) const {
		return has(toCol(x), toRow(y));
	}

	bool has(unsigned long idx) const {
		return idx < (unsigned long) (m_cols * m_rows);
	}

	~Raster() {
		flush();
	}

};

/**
 * The radius is given with cells as the unit, but
 * can be rational. When determining which cells to
 * include in the calculation, any cell which partially
 * falls in the radius will be included.
 */
template <class T>
void Grid<T>::voidFillIDW(double radius, int count, double exp) {
	if(radius <= 0.0)
		throw std::invalid_argument("Radius must be larger than 0.");
	if(count <= 0)
		throw std::invalid_argument("Count must be larger than 0.");
	if(exp <= 0.0)
		throw std::invalid_argument("Exponent must be larger than 0.");

	MemRaster<T> tmp(cols(), rows());
	tmp.nodata(nodata());
	tmp.fill(nodata());
	
	for(int r = 0; r < rows(); ++r) {
		for(int c = 0; c < cols(); ++c) {

			if(get(c, r) != nodata())
				continue;

			double rad = radius;
			bool found = false;

			do {
				double d = _sq(rad);
				double a = 0.0;
				double b = 0.0;
				int cnt = 0;
				for(int r0 = _max(0, r - rad); r0 < _min(rows(), r + rad + 1); ++r0) {
					for(int c0 = _max(0, c - rad); c0 < _min(cols(), c + rad + 1); ++c0) {
						double d0 = _sq((double) c0 - c) + _sq((double) r0 - r);
						if(d0 <= d && get(c0, r0) != nodata()) {
							double dp = 1.0 / std::pow(d0, exp);
							a += dp * get(c0, r0);
							b += dp;
							++cnt;
						}
					}
				}

				if(cnt >= count) {
					tmp.set(c, r, a / b);
					found = true;
					break;
				}

				rad += 1.0;

			} while(rad < _min(cols(), rows()));

			if(!found)
				_warn("Pixel not filled at " << c << "," << r << ". Consider larger radius or smaller count.");
		}
	}

	writeBlock(tmp);
}

<<<<<<< HEAD
/**
 * Fill the present grid with the fill using the given target.
 */
template <class T>
std::vector<int> Grid<T>::floodFill(int col, int row, T target, T fill) {
	TargetOperator<T> op(target);
	MemRaster<T> tmp(*this);
	return floodFill(col, row, op, tmp, fill);
}

/**
 * Fill the present grid with the fill using the given operator.
 */	
template <class T>
std::vector<int> Grid<T>::floodFill(int col, int row, FillOperator<T> &op, T fill) {
	MemRaster<T> tmp(*this);
	return floodFill(col, row, op, tmp, fill);

}


} // raster
=======


>>>>>>> 6e174ab2

#endif /* INCLUDE_RASTER_HPP_ */<|MERGE_RESOLUTION|>--- conflicted
+++ resolved
@@ -83,13 +83,10 @@
 	virtual bool fill(T value) const =0;
 };
 
-<<<<<<< HEAD
 /**
  * A simple FillOperator that simply matches the given value
  * to the given target.
  */
-=======
->>>>>>> 6e174ab2
 template <class T>
 class TargetOperator : public FillOperator<T> {
 private:
@@ -220,13 +217,10 @@
 	 * these statistics are bogus. Therefore an exception is thrown is it is not set.
 	 */
 	void computeStats() {
-<<<<<<< HEAD
 		if(!hasNodata())
 			_runerr("No nodata value set. Statistics cannot be computed.");
 		
 		// Locate the first non-nodata value.
-=======
->>>>>>> 6e174ab2
 		unsigned int i;
 		for(i = 0; i < size(); ++i) {
 			if(!isNoData(i)) {
@@ -235,21 +229,13 @@
 			}
 		}
 
-<<<<<<< HEAD
 		// Welford's method for variance.
 		// i has the index of the first non-nodata element.
-=======
->>>>>>> 6e174ab2
 		m_sum = 0;
 		m_count = 0;
 		T m = 0;
 		T s = 0;
 		int k = 1;
-<<<<<<< HEAD
-=======
-		// Welford's method for variance.
-		// i has the index of the first non-nodata element.
->>>>>>> 6e174ab2
 		for(; i < size(); ++i) {
 			T v = get(i);
 			if(v != nodata()) {
@@ -267,13 +253,8 @@
 		m_variance = s / m_count;
 		m_stddev = std::sqrt(m_variance);
 		m_stats = true;
-<<<<<<< HEAD
 		_trace("Count: " << m_count << "; Sum: " << m_sum << "; Min: " << m_min << "; Max: " 
 			<< m_max << "; Mean: " << m_mean 
-=======
-		_log("Count: " << m_count << "; Sum: " << m_sum << "; Min: " << m_min 
-			<< "; Max: " << m_max << "; Mean: " << m_mean 
->>>>>>> 6e174ab2
 			<< "; Variance: " << m_variance << "; Std Dev: " << m_stddev << std::endl);
 	}
 
@@ -307,7 +288,6 @@
 		return m_variance;
 	}
 
-<<<<<<< HEAD
 	/**
 	 * Performs a flood fill operation beginning at the given column and row.
 	 * The FillOperator determines whether a target is valid. 
@@ -323,29 +303,6 @@
 		int maxr = -1;
 		int area = 0;
 
-=======
-	std::vector<int> floodFill(int col, int row, FillOperator<T> &op, T fill) {
-
-		// If other is provided, fill pixels in it too, rather than just the current raster.
-		// Other fill is the value to fill the other raster with.
-
-		return floodFill(col, row, op, *this, fill);
-
-	}
-
-	template <class U>
-	std::vector<int> floodFill(int col, int row, FillOperator<T> &op, Grid<U> &other, U otherFill) {
-
-		// If other is provided, fill pixels in it too, rather than just the current raster.
-		// Other fill is the value to fill the other raster with.
-
-		int minc = cols() + 1;
-		int minr = rows() + 1;
-		int maxc = -1;
-		int maxr = -1;
-		int area = 0;
-
->>>>>>> 6e174ab2
 		if(other.get(col, row) == otherFill || !op.fill(get(col, row)))
 			return {minc, minr, maxc, maxr, area};
 
@@ -409,15 +366,6 @@
 			}
 		}
 		return {minc, minr, maxc, maxr, area};
-<<<<<<< HEAD
-=======
-	}
-
-	template <class U>
-	std::vector<int> floodFill(int col, int row, T target, Grid<U> &other, U otherFill) {
-		TargetOperator<T> op(target);
-		return floodFill(col, row, op, other, otherFill);
->>>>>>> 6e174ab2
 	}
 
 	std::vector<int> floodFill(int col, int row, T target, T fill) {
@@ -587,13 +535,10 @@
 		return get(idx);
 	}
 
-<<<<<<< HEAD
 	T &operator[](unsigned long idx) {
 		return get(idx);
 	}
 
-=======
->>>>>>> 6e174ab2
 	bool isNoData(int col, int row) {
 		return get(col, row) == m_nodata;
 	}
@@ -620,19 +565,6 @@
 
 	bool has(unsigned long idx) const {
 		return idx < (unsigned long) (m_cols * m_rows);
-<<<<<<< HEAD
-=======
-	}
-
-	/**
-	 * Return the element at the given index.
-	 */
-	T &operator[](unsigned long idx) {
-		checkInit();
-		if(idx >= size())
-			_argerr("Index out of bounds.");
-		return m_grid[idx];
->>>>>>> 6e174ab2
 	}
 
 	bool isSquare() const {
@@ -843,13 +775,6 @@
 		tpl.projection(proj);
 		init(filename, tpl.minx(), tpl.miny(), tpl.maxx(), tpl.maxy(), tpl.resolutionX(), 
 			tpl.resolutionY(), (T) tpl.nodata(), proj);
-<<<<<<< HEAD
-=======
-	}
-
-	Raster(const std::string &filename, Raster<T> &tpl) : Raster() {
-		init(filename, tpl);
->>>>>>> 6e174ab2
 	}
 
 	/**
@@ -934,10 +859,7 @@
 		m_band->GetBlockSize(&m_bw, &m_bh);
 		m_band->SetNoDataValue(nodata);
 		m_nodata = m_band->GetNoDataValue();
-<<<<<<< HEAD
 		m_nodataSet = true;
-=======
->>>>>>> 6e174ab2
 		m_bcols = m_cols / m_bw;
 		m_brows = m_rows / m_bh;
 		m_block = (T *) malloc(sizeof(T) * m_bw * m_bh);
@@ -967,10 +889,7 @@
 		m_rows = m_ds->GetRasterYSize();
 		m_cols = m_ds->GetRasterXSize();
 		m_nodata = m_band->GetNoDataValue();
-<<<<<<< HEAD
 		m_nodataSet = true;
-=======
->>>>>>> 6e174ab2
 		m_bcols = m_cols / m_bw;
 		m_brows = m_rows / m_bh;
 		m_block = (T *) malloc(sizeof(T) * m_bw * m_bh);
@@ -1050,17 +969,9 @@
 	 */
 	void writeBlock(int col, int row, int cols, int rows, Grid<T> &block) {
 		if(col % m_bw == 0 && row % m_bh == 0 && block.cols() == m_bw && block.rows() == m_bh) {
-<<<<<<< HEAD
 			if(m_band->WriteBlock(col / m_bw, row / m_bh, block.grid()) != CE_None)
 				_runerr("Error writing block (1).");
 		} else {
-=======
-			//_log("write block " << col << "," << row << "," << cols << "," << rows << "," << m_bw << "," << m_bh);
-			if(m_band->WriteBlock(col / m_bw, row / m_bh, block.grid()) != CE_None)
-				_runerr("Error writing block (1).");
-		} else {
-			//_log("rasterio " << col << "," << row << "," << cols << "," << rows << "," << m_bw << "," << m_bh << "," << block.cols() << "," << block.rows());
->>>>>>> 6e174ab2
 			if(m_band->RasterIO(GF_Write, col, row, cols, rows, block.grid(), cols, rows, m_type, 0, 0) != CE_None)
 				_runerr("Error writing block (2).");
 		}
@@ -1290,12 +1201,6 @@
 		return get(idx) == m_nodata;
 	}
 
-<<<<<<< HEAD
-=======
-	/**
-	 * Returns true if the pixel is nodata.
-	 */
->>>>>>> 6e174ab2
 	bool isNoData(double x, double y) {
 		return isNoData(toCol(x), toRow(y));
 	}
@@ -1346,11 +1251,7 @@
 
 	T &get(unsigned long idx) {
 		if(idx >= size())
-<<<<<<< HEAD
 			_argerr("Index out of bounds: size: " << size() << "; idx: " << idx);
-=======
-			_argerr("Index out of bounds.");
->>>>>>> 6e174ab2
 		return get(idx % m_cols, (int) idx / m_rows);
 	}
 
@@ -1371,11 +1272,7 @@
 
 	void set(unsigned long idx, T v) {
 		if(idx >= size())
-<<<<<<< HEAD
 			_argerr("Index out of bounds: size: " << size() << "; idx: " << idx);
-=======
-			_argerr("Index out of bounds.");
->>>>>>> 6e174ab2
 		set(idx % m_cols, (int) idx / m_rows, v);
 	}
 
@@ -1468,7 +1365,6 @@
 	writeBlock(tmp);
 }
 
-<<<<<<< HEAD
 /**
  * Fill the present grid with the fill using the given target.
  */
@@ -1491,9 +1387,5 @@
 
 
 } // raster
-=======
-
-
->>>>>>> 6e174ab2
 
 #endif /* INCLUDE_RASTER_HPP_ */