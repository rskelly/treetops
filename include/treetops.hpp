--- conflicted
+++ resolved
@@ -116,19 +116,10 @@
             class Top {
             public:
                 uint64_t id;
-<<<<<<< HEAD
-                double x, y, z;
-                double sx, sy, sz; // The smoothed z value.
-                int col, row;
-				int scol, srow; // Smoothed peak
-
-                Top(uint64_t id, double x, double y, double z, double sx, double sy, double sz, int col, int row, int scol, int srow);
-=======
                 double ox, oy, oz; // Original x, y, z value
                 double sx, sy, sz; // Smoothed x, y, z value.
                 int32_t sc, sr;
                 Top(uint64_t id, double ox, double oy, double oz, double sx, double sy, double sz, int32_t sc, int32_t sr);
->>>>>>> 26df3ac2
 
                 Top();
             };
