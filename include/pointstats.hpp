--- conflicted
+++ resolved
@@ -7,17 +7,12 @@
 #include <map>
 #include <memory>
 #include <mutex>
-#include <condition_variable>
-
-<<<<<<< HEAD
-=======
+
 #include "geotools.hpp"
->>>>>>> 208af339
 #include "raster.hpp"
 #include "util.hpp"
 #include "laspoint.hpp"
 #include "cellstats.hpp"
-#include "geotools.hpp"
 
 #define TYPE_MIN 1
 #define TYPE_MAX 2
@@ -173,25 +168,25 @@
         private:
             std::mutex m_cmtx;
             std::mutex m_qmtx;
-            std::condition_variable m_cdn;
-            std::condition_variable m_cdn0;
-
-            bool m_running;
-            bool *m_cancel;
+
             std::unordered_map<size_t, std::list<geotools::las::LASPoint*> > m_cache;
             std::vector<std::unique_ptr<geotools::point::stats::CellStats> > m_computers;
             std::vector<std::vector<std::unique_ptr<geotools::raster::MemRaster<float> > > > m_mem;
             std::vector<std::unique_ptr<std::mutex> > m_mtx;
             std::queue<size_t> m_bq;
             std::queue<size_t> m_idxq;
+            const geotools::util::Callbacks *m_callbacks;
+
+            bool m_running;
+            bool *m_cancel;
             uint64_t m_finalizedCount;
             uint64_t m_cellCount;
-            const geotools::util::Callbacks *m_callbacks;
-
+            int m_cols, m_rows; // Cols, rows in the grid.
+            double m_resolutionX, m_resolutionY;
             double m_tlx, m_tly; // Top left corner of bounds.
-            double m_resolutionX, m_resolutionY;
-            int m_cols, m_rows; // Cols, rows in the grid.
-            
+            
+            geotools::util::Bounds m_bounds;
+
             /**
              * Check the configuration for validity. 
              * Throw an exception if it's invalid or absent.
