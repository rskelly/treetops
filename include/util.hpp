--- conflicted
+++ resolved
@@ -248,22 +248,7 @@
 
             static bool mkdir(const std::string &dir);
 
-<<<<<<< HEAD
             static std::string extension(const std::string &filename);
-=======
-            // Lowercase a string. Return a reference to the original string, edited in place.
-            static std::string& lower(std::string &str);
-
-            // Uppercase a string. Return a reference to the original string, edited in place.
-            static std::string& upper(std::string &str);
-
-            // Return the file extension.
-            static std::string ext(const std::string &filename);
-
-            // Returns the GDAL/OGR driver that best matches the given filename, or 
-            // an exception if it can't be figured out.
-            static std::string getDriverForFilename(const std::string &filename);
->>>>>>> 2a98395c
 
             // Populates the vector with the files contained in dir. If ext is specified, filters
             // the files by that extension (case-insensitive). If dir is a file, it is added to the list.
