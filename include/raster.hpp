/**
 * Raster.hpp
 *
 *  Created on: Jan 21, 2016
 *  Author: rob
 */

#ifndef INCLUDE_RASTER_HPP_
#define INCLUDE_RASTER_HPP_

#include <queue>
#include <stdexcept>
#include <map>
#include <unordered_map>
#include <vector>
#include <cstring>
#include <string>
#include <memory>

#include <boost/interprocess/file_mapping.hpp>
#include <boost/interprocess/mapped_region.hpp>
#include <gdal_priv.h>
#include <ogr_spatialref.h>
#include <eigen3/Eigen/Core>

#include "geotools.hpp"
#include "util.hpp"

using namespace geotools::util;

namespace geotools {

    namespace raster {

		enum DataType {
			Float64 = 7, Float32 = 6, UInt32 = 5, UInt16 = 4, Byte = 3, Int32 = 2, Int16 = 1, None = 0
		};


    	class G_DLL_EXPORT GridProps {
    	private:
    		double m_trans[6];			// The geotransform properties.
    		int m_cols, m_rows;			// The number of rows and columns.
    		int m_vsrid, m_hsrid;		// The vertical and horizontal SRIDs
            int m_bands;           		// The number of bands.
            bool m_writable;            // True if the raster is writable
            double m_nodata;			// The nodata value.
    		DataType m_type;
    		std::string m_projection;	// The WKT representation of the projection

    	public:

    		GridProps();

    		Bounds bounds() const;

    		bool isInt() const;
    		bool isFloat() const;

    		double nodata() const;

    		void setNoData(double nodata);

    		// Return the number of columns.
            int cols() const;

            // Return the number of rows.
            int rows() const;

            // Returns true if the cell is in the raster.
            bool hasCell(int col, int row) const;
            bool hasCell(double x, double y) const;

            // Returns the row for a given y-coordinate.
            int toRow(double y) const;

            // Returns the column for a given x-coordinate.
            int toCol(double x) const;

            // Returns the x-coordinate for a given column.
            double toX(int col) const;

            // Returns the y-coordinate for a given row.
            double toY(int row) const;

            // Returns the x-coordinate for the cell centroid of a given column.
            double toCentroidX(int col) const;

            // Returns the y-coordinate for the cell centorid of a given row.
            double toCentroidY(int row) const;

            // Returns the number of pixels.
            long size() const;

            // Set the data type of the raster.
    		void setDataType(DataType type);

    		// Get the data type of the raster.
    		DataType dataType() const;

    		// Set the size of the raster in columns, rows.
    		void setSize(int cols, int rows);

    		// Set the horizontal and vertical (optional) SRID.
    		void setSrid(int hsrid, int vsrid = 0);

    		// Get the vertical SRID.
    		int vsrid() const;

    		// Get the horizontal SRID.
    		int hsrid() const;

    		// Set the WKT projection.
    		void setProjection(const std::string &proj);

    		// Get the WKT projection.
    		std::string projection() const;

    		// Set the geo transform properties.
    		void setTrans(double m_trans[6]);

    		// Get the geo transform properties.
    		void trans(double m_trans[6]) const;

    		// Set the vertical and horizontal resolution.
    		void setResolution(double resolutionX, double resolutionY);

    		// Get the horizontal resolution.
    		double resolutionX() const;

    		// Get the vertical resolution.
    		double resolutionY() const;

    		double tlx() const;

    		double tly() const;

    		// Set the number of bands.
    		void setBands(int bands);

    		// Get the number of bands.
    		int bands() const;

    		// Set the writable state of the raster.
    		void setWritable(bool writable);

    		// Get the writable state of the raster.
    		bool writable() const;
    	};

    	class G_DLL_EXPORT GridStats {
    	public:
            double min;
            double max;
            double mean;
            double stdDev;
            double variance;
            double sum;
            long count;
    	};

        // Simple class to represent a single grid cell.
        class G_DLL_EXPORT Cell {
        public:
            int col;
            int row;
            Cell(int col, int row);
        };

        // Used by Grid::floodFill to determine whether
        // a pixel should be filled.
        class G_DLL_EXPORT FillOperator {
        public:
            virtual bool fill(int value) const = 0;
            virtual ~FillOperator() = 0;
        };

        class G_DLL_EXPORT TargetOperator : public FillOperator {
        private:
            int m_match;
        public:
            TargetOperator(int match);

            bool fill(int value) const;

            ~TargetOperator();
        };

        // Abstract class for grids (rasters).
        class G_DLL_EXPORT Grid {
        public:
            Grid();

            virtual ~Grid() = 0;
            
            // Compute the table of Gaussian weights given the size of the table
            // and the std. deviation.
            static void gaussianWeights(double *weights, int size, double sigma);

            GridStats stats();

            // Returns the grid properties
            virtual const GridProps &props() const = 0;

            // Fill the entire dataset with the given value.
            virtual void fillFloat(double value, int band = 1) = 0;
            virtual void fillInt(int value, int band = 1) = 0;

            // Return a the value held at the given index in the grid.
            virtual int getInt(long idx, int band = 1) = 0;
            virtual int getInt(int col, int row, int band = 1) = 0;
            virtual double getFloat(long idx, int band = 1) = 0;
            virtual double getFloat(int col, int row, int band = 1) = 0;

            // Set the value held at  the given index in the grid.
            virtual void setInt(long idx, int value, int band = 1) = 0;
            virtual void setInt(int col, int row, int value, int band = 1) = 0;
            virtual void setFloat(long idx, double value, int band = 1) = 0;
            virtual void setFloat(int col, int row, double value, int band = 1) = 0;

            // Write data from Grid instance.
            virtual void writeToBlock(Grid &grd,
            		int cols = 0, int rows = 0,
            		int srcCol = 0, int srcRow = 0,
					int dstCol = 0, int dstRow = 0,
					int srcBand = 1, int dstBand = 1) = 0;

            // Normalize the grid so that one standard deviation is +-1.
            void normalize(int band = 1);

            // Normalize the grid so that the max value is equal to 1, and
            // the minimum is zero.
            void logNormalize(int band = 1);

            // Convert a Grid to some other type.
            void convert(Grid &g, int srcBand = 1, int dstBand = 1);

            // Fill the grid, beginning with the target cell, where any contiguous cell
            // satisfies the given FillOperator. The other grid is actually filled,
            // and the present grid is unchanged *unless* the present grid is passed
            // as other.
            // col, row -- The column and row to start on.
            // op       -- A FillOperator instance which will determine
            //             whether a pixel should be filled.
            // other    -- The grid whose cells will actually be filled.
            // fill     -- The value to fill cells with.
            // d8       -- Whether to enable diagonal fills.
            // out*     -- Pointer to variables that hold min and max rows and columns
            //             plus the area of the fill's bounding box.
            void floodFill(int col, int row,
                FillOperator &op, Grid &other, int fill, bool d8 = false,
				int *outminc = nullptr, int *outminr = nullptr,
				int *outmaxc = nullptr, int *outmaxr = nullptr,
				int *outarea = nullptr);

            // Begin flood fill at the given cell; fill cells equal to the target value.
            void floodFill(int col, int row, int target, int fill, bool d8 = false,
    				int *outminc = nullptr, int *outminr = nullptr,
    				int *outmaxc = nullptr, int *outmaxr = nullptr,
    				int *outarea = nullptr);

            // Begin flood fill at the given cell; fill cells that satisfy the operator.
            void floodFill(int col, int row, FillOperator &op, int fill, bool d8 = false,
    				int *outminc = nullptr, int *outminr = nullptr,
    				int *outmaxc = nullptr, int *outmaxr = nullptr,
    				int *outarea = nullptr);

            // Smooth the raster and write the smoothed version to the output raster.
            // Callback is an optional function reference with a single float
            // between 0 and 1, for status tracking.
            void smooth(Grid &smoothed, double sigma, int size, int band = 1,
                geotools::util::Callbacks *status = nullptr, 
                bool *cancel = nullptr);

            // The radius is given with cells as the unit, but
            // can be rational. When determining which cells to
            // include in the calculation, any cell which partially
            // falls in the radius will be included.
            void voidFillIDW(double radius, int count = 4, double exp = 2.0, int band = 1);

        };

        class Raster;

        // A convenience class for managing a grid of values.
        // Handles allocation and deallocation of memory.
        class G_DLL_EXPORT MemRaster : public Grid {
        private:
            void *m_grid;
            bool m_mmapped;
            GridProps m_props;
            std::unique_ptr<geotools::util::MappedFile> m_mappedFile;
            std::unique_ptr<boost::interprocess::mapped_region> m_region;
            std::unique_ptr<boost::interprocess::file_mapping> m_mapping;

            // Checks if the grid has been initialized. Throws exception otherwise.
            void checkInit() const;

            void freeMem();

        public:
            MemRaster();

            MemRaster(const GridProps &props, bool mapped = false);

            ~MemRaster();

            // Return a pointer to the allocated memory.
            void *grid();

            const GridProps& props() const;

            // Initialize with the given number of cols and rows.
            // (Re)allocates memory for the internal grid.
            void init(const GridProps &props, bool mapped = false);

            // Fill the entire dataset with the given value.
            void fillFloat(double value, int band = 1);
            void fillInt(int value, int band = 1);

            // Return a the value held at the given index in the grid.
            int getInt(long idx, int band = 1);
            int getInt(int col, int row, int band = 1);
            double getFloat(long idx, int band = 1);
            double getFloat(int col, int row, int band = 1);

            // Set the value held at  the given index in the grid.
            void setInt(long idx, int value, int band = 1);
            void setInt(int col, int row, int value, int band = 1);
            void setFloat(long idx, double value, int band = 1);
            void setFloat(int col, int row, double value, int band = 1);

			// Write data from Grid instance.
			void writeToBlock(Grid &grd,
					int cols = 0, int rows = 0,
					int srcCol = 0, int srcRow = 0,
					int dstCol = 0, int dstRow = 0,
					int srcBand = 1, int dstBand = 1);
            void writeToBlockMemRaster(MemRaster &grd,
            		int cols = 0, int rows = 0,
            		int srcCol = 0, int srcRow = 0,
					int dstCol = 0, int dstRow = 0,
            		int srcBand = 1, int dstBand = 1);
            void writeToBlockRaster(Raster &grd,
            		int cols = 0, int rows = 0,
            		int srcCol = 0, int srcRow = 0,
					int dstCol = 0, int dstRow = 0,
					int srcBand = 1, int dstBand = 1);

            // Convert the grid to matrix.
            void toMatrix(Eigen::Matrix<double, Eigen::Dynamic, Eigen::Dynamic> &mtx, int band = 1);

            // Initialize the grid from a matrix.
            void fromMatrix(Eigen::Matrix<double, Eigen::Dynamic, Eigen::Dynamic> &mtx, int band = 1);

        };

        class G_DLL_EXPORT Raster : public Grid {
        	friend class MemRaster;
        private:
            GDALDataset *m_ds;          // GDAL dataset
            int m_bcols, m_brows;
    		void *m_block;
            std::string m_filename;     // Raster filename
            GridProps m_props;
            GDALDataType m_type;        // GDALDataType -- limits the possible template types.
            int m_bcol, m_brow;
            int m_band;

            GDALDataType getGDType() const;

        protected:
            GDALDataset* ds() const;

        public:

            // Create a new raster for writing with a template.
            Raster(const std::string &filename, const GridProps &props);

            // Open the given raster. Set the writable argument to true
            // to enable writing.
            Raster(const std::string &filename, bool writable = false);

            // Return the grid properties object.
            const GridProps& props() const;

            // Attempts to return the datatype of the raster
            // with the given filename.
            static DataType getFileDataType(const std::string &filename);

            // Return a map containing the raster driver short name and extension.
            static std::map<std::string, std::string> extensions();

            // Return a map containing the raster driver short name and long name.
            static std::map<std::string, std::string> drivers();

            // Return the filename for this raster.
            std::string filename() const;

            // Fill the given band with the given value.
            void fillInt(int value, int band = 1);
            void fillFloat(double value, int band = 1);

			// Write data from Grid instance.
			void writeToBlock(Grid &grd,
					int cols = 0, int rows = 0,
					int srcCol = 0, int srcRow = 0,
					int dstCol = 0, int dstRow = 0,
					int srcBand = 1, int dstBand = 1);
            void writeToBlockMemRaster(MemRaster &grd,
            		int cols = 0, int rows = 0,
            		int srcCol = 0, int srcRow = 0,
					int dstCol = 0, int dstRow = 0,
            		int srcBand = 1, int dstBand = 1);
            void writeToBlockRaster(Raster &grd,
            		int cols = 0, int rows = 0,
            		int srcCol = 0, int srcRow = 0,
					int dstCol = 0, int dstRow = 0,
					int srcBand = 1, int dstBand = 1);

            // Returns a pixel value.
            int getInt(double x, double y, int band = 1);
            int getInt(int col, int row, int band = 1);
            int getInt(long idx, int band = 1);

            double getFloat(double x, double y, int band = 1);
            double getFloat(int col, int row, int band = 1);
            double getFloat(long idx, int band = 1);

            // Set an pixel value.
            void setInt(double x, double y, int v, int band = 1);
            void setInt(int col, int row, int v, int band = 1);
            void setInt(long idx, int v, int band = 1);

            void setFloat(double x, double y, double v, int band = 1);
            void setFloat(int col, int row, double v, int band = 1);
            void setFloat(long idx, double v, int band = 1);

            // Returns true if the raster is square.
            bool isSquare() const;

            // Flush the current block to the dataset.
            void flush();

<<<<<<< HEAD
            //Raster convert(DataType type);

            // Vectorize the raster.
            void polygonize(const std::string &filename, int srid = 0, int band = 1,
=======
            void polygonize(const std::string &filename, const std::string &layerName, 
                uint16_t srid = 0, uint16_t band = 1, 
>>>>>>> 2a98395c
				geotools::util::Callbacks *callbacks = nullptr, bool *cancel = nullptr);

            ~Raster();

        };

    } // raster

} // geotools


#endif<|MERGE_RESOLUTION|>--- conflicted
+++ resolved
@@ -369,6 +369,8 @@
 
             GDALDataType getGDType() const;
 
+            static std::string getDriverForFilename(const std::string &filename);
+
         protected:
             GDALDataset* ds() const;
 
@@ -442,15 +444,9 @@
             // Flush the current block to the dataset.
             void flush();
 
-<<<<<<< HEAD
-            //Raster convert(DataType type);
-
             // Vectorize the raster.
-            void polygonize(const std::string &filename, int srid = 0, int band = 1,
-=======
             void polygonize(const std::string &filename, const std::string &layerName, 
                 uint16_t srid = 0, uint16_t band = 1, 
->>>>>>> 2a98395c
 				geotools::util::Callbacks *callbacks = nullptr, bool *cancel = nullptr);
 
             ~Raster();
