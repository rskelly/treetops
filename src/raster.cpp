#include <queue>
#include <string>
#include <fstream>
#include <atomic>

#include <boost/interprocess/file_mapping.hpp>
#include <boost/interprocess/mapped_region.hpp>
#include <boost/filesystem.hpp>

#include <gdal_alg.h>
#include <ogr_feature.h>
#include <ogrsf_frmts.h>
#include <cpl_string.h>

#include "geotools.hpp"
#include "util.hpp"
#include "raster.hpp"

using namespace geotools::util;
using namespace geotools::raster;

bool _cancel = false;

// Implementations for Cell

Cell::Cell(uint16_t col, uint16_t row) :
	col(col), row(row) {
}

// Implementations for TargetOperator (for flood fill)

template<class T>
FillOperator<T>::~FillOperator() {}

template<class T>
TargetOperator<T>::TargetOperator(T match) :
		m_match(match) {
}

template<class T>
bool TargetOperator<T>::fill(T value) const {
	return value == m_match;
}

template<class T>
TargetOperator<T>::~TargetOperator() {}

template<class T>
Grid<T>::Grid() :
		m_min(0), m_max(0), m_mean(0), m_stddev(0), m_variance(0), m_sum(0), m_count(
				0), m_stats(false) {
}

// Implementations forthe Grid class

template<class T>
void Grid<T>::gaussianWeights(double *weights, uint16_t size, double sigma) {
	// If size is an even number, bump it up.
	if (size % 2 == 0) {
		++size;
		g_warn(
				"Gaussian kernel size must be an odd number >=3. Bumping up to "
						<< size);
	}
	for (int32_t r = 0; r < size; ++r) {
		for (int32_t c = 0; c < size; ++c) {
			int32_t x = size / 2 - c;
			int32_t y = size / 2 - r;
			weights[r * size + c] = (1 / (2 * G_PI * sigma * sigma))
					* pow(G_E, -((x * x + y * y) / (2.0 * sigma * sigma)));
		}
	}
}

template<class T>
void Grid<T>::computeStats() {
	uint32_t i;
	for (i = 0; i < size(); ++i) {
		if (!isNoData(i)) {
			m_min = m_max = get(i);
			break;
		}
	}
	m_sum = 0;
	m_count = 0;
	T m = 0;
	T s = 0;
	int32_t k = 1;
	// Welford's method for variance.
	// i has the index of the first non-nodata element.
	for (; i < size(); ++i) {
		T v = get(i);
		if (v != nodata()) {
			T oldm = m;
			m = m + (v - m) / k;
			s = s + (v - m) * (v - oldm);
			m_sum += v;
			m_min = g_min(m_min, v);
			m_max = g_max(m_max, v);
			++m_count;
			++k;
		}
	}
	m_mean = m_sum / m_count;
	m_variance = s / m_count;
	m_stddev = (T) std::sqrt(m_variance);
	m_stats = true;
}

template<class T>
void Grid<T>::normalize() {
	double sum = 0.0;
	for (uint32_t i = 0; i < size(); ++i) {
		double v = (double) get(i);
		if (v != nodata() && !std::isnan(v) && v < G_DBL_MAX_POS)
			sum += v;
	}
	double mean = sum / size();
	sum = 0.0;
	for (uint32_t i = 0; i < size(); ++i) {
		double v = (double) get(i);
		if (v != nodata() && !std::isnan(v) && v < G_DBL_MAX_POS)
			sum += std::pow(v - mean, 2.0);
	}
	double stdDev = std::sqrt(sum);
	for (uint32_t i = 0; i < size(); ++i) {
		double v = (double) get(i);
		if (v != nodata() && !std::isnan(v) && v < G_DBL_MAX_POS) {
			set(i, (const T) ((v - mean) / stdDev));
		} else {
			set(i, nodata());
		}
	}
}

template<class T>
void Grid<T>::logNormalize() {
	T n = min();
	T x = max();
	double e = std::exp(1.0) - 1.0;
	for(uint32_t i = 0; i < size(); ++i)
		set(i, (T) std::log(1.0 + e * (get(i) - n) / (x - n)));
}

template<class T>
T Grid<T>::max() {
	if (!m_stats)
		computeStats();
	return m_max;
}

template<class T>
T Grid<T>::min() {
	if (!m_stats)
		computeStats();
	return m_min;
}

template<class T>
T Grid<T>::mean() {
	if (!m_stats)
		computeStats();
	return m_mean;
}

template<class T>
T Grid<T>::stddev() {
	if (!m_stats)
		computeStats();
	return m_stddev;
}

template<class T>
T Grid<T>::variance() {
	if (!m_stats)
		computeStats();
	return m_variance;
}

template<class T>
void Grid<T>::floodFill(int32_t col, int32_t row, T target, T fill, bool d8,
		uint16_t *outminc, uint16_t *outminr,
		uint16_t *outmaxc, uint16_t *outmaxr,
		uint32_t *outarea) {
	TargetOperator<T> op(target);
	return floodFill(col, row, op, *this, fill, d8, outminc, outminr,
			outmaxc, outmaxr, outarea);
}

template<class T>
void Grid<T>::floodFill(int32_t col, int32_t row,
		FillOperator<T> &op, T fill, bool d8,
		uint16_t *outminc, uint16_t *outminr,
		uint16_t *outmaxc, uint16_t *outmaxr,
		uint32_t *outarea) {
	return floodFill(col, row, op, *this, fill, d8, outminc, outminr,
			outmaxc, outmaxr, outarea);
}

template<class T>
void Grid<T>::voidFillIDW(double radius, uint32_t count, double exp) {

	if (radius <= 0.0)
		throw std::invalid_argument("Radius must be larger than 0.");

	if (count <= 0)
		throw std::invalid_argument("Count must be larger than 0.");

	if (exp <= 0.0)
		throw std::invalid_argument("Exponent must be larger than 0.");

	MemRaster<T> tmp(cols(), rows());
	tmp.setNodata(nodata());
	tmp.fill(nodata());

	for (int32_t r = 0; r < rows(); ++r) {
		for (int32_t c = 0; c < cols(); ++c) {

			if (get(c, r) != nodata())
				continue;

			double rad = radius;
			bool found = false;

			do {

				double d = g_sq(rad);
				double a = 0.0;
				double b = 0.0;
				uint32_t cnt = 0;

				for (int32_t r0 = (int32_t) g_max(0, r - rad);
						r0 < (int32_t) g_min(rows(), r + rad + 1); ++r0) {
					for (int32_t c0 = (int32_t) g_max(0, c - rad);
							c0 < (int32_t) g_min(cols(), c + rad + 1); ++c0) {
						double d0 = g_sq((double) c0 - c)
								+ g_sq((double) r0 - r);
						if (d0 <= d && get(c0, r0) != nodata()) {
							double dp = 1.0 / std::pow(d0, exp);
							a += dp * get(c0, r0);
							b += dp;
							++cnt;
						}
					}
				}

				if (cnt >= count) {
					tmp.set(c, r, (T) (a / b));
					found = true;
					break;
				}

				rad += 1.0;

			} while (rad < g_min(cols(), rows()));

			if (!found)
				g_warn("Pixel not filled at " << c << "," << r
						<< ". Consider larger radius or smaller count.");
		}
	}

	writeBlock(tmp);
}

template<class T>
void Grid<T>::smooth(Grid<T> &smoothed, double sigma, uint16_t size,
		Callbacks *status, bool *cancel) {

	if (!cancel)
		cancel = &_cancel;

	if (status) {
		status->stepCallback(0.01f);
		status->statusCallback("Preparing...");
	}

	if (sigma <= 0)
		g_argerr("Sigma must be > 0.");
	if (size < 3)
		g_argerr("Kernel size must be 3 or larger.");
	if (size % 2 == 0) {
		g_warn("Kernel size must be odd. Rounding up.");
		size++;
	}

	double nd = (double) nodata();
<<<<<<< HEAD
	uint32_t completed = 0;

	if(status)
		status->statusCallback("Loading...");

	MemRaster<T> source(cols(), rows(), true);
	source.setNodata((T)nodata());
	source.writeBlock(*this);

	MemRaster<T> smooth(cols(), rows(), true);
	smooth.fill((T) nodata());
=======
>>>>>>> 26df3ac2

	MemRaster<double> weights(size, size);
	gaussianWeights(weights.grid(), size, sigma);

<<<<<<< HEAD
	if (status)
		status->statusCallback("Reading...");

	for (int32_t row = 0; row < rows() - size; ++row) {
		if (*cancel)
			continue;
		for (int32_t col = 0; col < cols() - size; ++col) {
			double v, t = 0.0;
			bool foundNodata = false;
			for (int32_t gr = 0; !foundNodata && gr < size; ++gr) {
				for (int32_t gc = 0; !foundNodata && gc < size; ++gc) {
					v = (double) source.get(col + gc, row + gr);
					if (v == nd) {
						foundNodata = true;
					} else {
						t += weights.get(gr * size + gc) * v;
=======
	std::atomic<uint16_t> curRow(0);

	if (status)
		status->stepCallback(0.02f);

	#pragma omp parallel
	{

		uint16_t bufSize = g_max(size, 1024);

		MemRaster<T> buf(cols(), bufSize + size, false);
		buf.setNodata((T) nd);
		buf.fill((T) nd);

		MemRaster<T> smooth(cols(), bufSize + size, false);
		smooth.setNodata((T) nd);
		smooth.fill((T) nd);

		#pragma omp for
		for (int32_t i = 0; i < (rows() - size) / bufSize + 1; ++i) {
			if (*cancel) continue;

			uint16_t b = i * bufSize;

			if(status)
				status->statusCallback("Reading...");

			buf.fill((T) nd);
			smooth.fill((T) nd);

			uint16_t readOffset = b > 0 ? b - size / 2 : 0;  // If this is the first row, read from zero, otherwise -(size / 2)
			uint16_t writeOffset = b > 0 ? 0 : size / 2;     // If this is the first row, write to (size / 2), otherwise 0.
			#pragma omp critical(__smooth_read)
			readBlock(0, readOffset, buf, 0, writeOffset);

			if(status)
				status->statusCallback("Processing...");

			// Process the entire block, even the buffer parts.
			for (int32_t r = 0; r < buf.rows() - size; ++r) {
				for (int32_t c = 0; c < buf.cols() - size; ++c) {
					double v, t = 0.0;
					bool foundNodata = false;
					for (int32_t gr = 0; gr < size; ++gr) {
						for (int32_t gc = 0; gc < size; ++gc) {
							v = (double) buf.get(c + gc, r + gr);
							if (v == nd) {
								foundNodata = true;
								break;
							} else {
								t += weights.get(gr * size + gc) * v;
							}
						}
						if(foundNodata) break;
>>>>>>> 26df3ac2
					}
					if (!foundNodata)
						smooth.set(c + size / 2, r + size / 2, (T) t);
				}
			}
<<<<<<< HEAD
			if (!foundNodata)
				smooth.set(col + size / 2, row + size / 2, (T)t);
=======

			if (status) {
				curRow += bufSize;
				status->stepCallback(0.2f + (float) curRow / rows() * 0.96f);
				status->statusCallback("Writing...");
			}

			#pragma omp critical(__smooth_write)
			smoothed.writeBlock(0, b, smooth, 0, size / 2, cols(), g_min(bufSize, rows() - b - size)); // Always write to b and read from (size / 2)
>>>>>>> 26df3ac2
		}
		if (status)
			status->stepCallback((float) ++completed / rows() * 0.98f);
	}
	if (*cancel)
		return;
	if(status) {
		status->stepCallback((float) 0.99);
		status->statusCallback("Writing...");
	}
	// The blur buffer is always written size/2 down, so read from there.
	smoothed.writeBlock(smooth);

	if (status) {
		status->stepCallback(1.0);
		status->statusCallback("Closing...");
	}
}

template<class T>
Grid<T>::~Grid() {
}

// Implementations for MemRaster

template<class T>
void MemRaster<T>::checkInit() const {
	if (m_grid == nullptr)
		g_runerr("This instance has not been initialized.");
}

template<class T>
MemRaster<T>::MemRaster() :
		m_grid(nullptr), m_cols(-1), m_rows(-1), m_item_dealloc(nullptr), m_nodata(
				0), m_mmapped(false), m_size(0) {
}

template<class T>
MemRaster<T>::MemRaster(uint16_t cols, uint16_t rows, bool mapped) {
	init(cols, rows, mapped);
}

template<class T>
MemRaster<T>::~MemRaster() {
	if (m_item_dealloc) {
		for (uint32_t i = 0; i < (uint32_t) m_cols * m_rows; ++i)
			m_item_dealloc(m_grid[i]);
	}
	freeMem();
}

template<class T>
void MemRaster<T>::setDeallocator(void (*item_dealloc)(T)) {
	m_item_dealloc = item_dealloc;
}

template<class T>
T *MemRaster<T>::grid() {
	return m_grid;
}

template<class T>
bool MemRaster<T>::hasGrid() const {
	return true;
}

template<class T>
uint16_t MemRaster<T>::rows() const {
	return m_rows;
}

template<class T>
uint16_t MemRaster<T>::cols() const {
	return m_cols;
}

template<class T>
uint32_t MemRaster<T>::size() const {
	return (uint32_t) m_rows * m_cols;
}

template<class T>
void MemRaster<T>::freeMem() {
	if (m_grid) {
		if (m_mmapped) {
			m_mappedFile.release();
		} else {
			free(m_grid);
		}
	}
}

template<class T>
void MemRaster<T>::init(uint16_t cols, uint16_t rows, bool mapped) {

	m_grid = nullptr;
	m_cols = 0;
	m_rows = 0;
	m_item_dealloc = nullptr;
	m_nodata = 0;
	m_mmapped = false;
	m_size = 0;

	if (cols != m_cols || rows != m_rows) {
		freeMem();
		m_cols = cols;
		m_rows = rows;
		m_mmapped = mapped;
		m_grid = nullptr;
		m_size = sizeof(T) * cols * rows;
		m_mappedFile.release();
		if (mapped) {
			const std::string filename = Util::tmpFile("/tmp");
			m_mappedFile = Util::mapFile(filename, m_size);
			m_grid = (T *) m_mappedFile->data();
		} else {
			m_grid = (T *) malloc(m_size);
		}
		if (!m_grid)
			g_runerr("Failed to allocate memory for MemRaster.");
	}
}

template<class T>
void MemRaster<T>::fill(const T value) {
	checkInit();
	for(uint64_t i = 0; i < size(); ++i)
		m_grid[i] = value;
}

template<class T>
T MemRaster<T>::get(uint32_t idx) {
	checkInit();
	if (idx >= size())
		g_argerr("Index out of bounds: " << idx << "; size: " << size());
	return m_grid[idx];
}

template<class T>
T MemRaster<T>::get(int32_t col, int32_t row) {
	uint32_t idx = (uint32_t) row * m_cols + col;
	return get(idx);
}

template<class T>
bool MemRaster<T>::isNoData(int32_t col, int32_t row) {
	return get(col, row) == m_nodata;
}

template<class T>
bool MemRaster<T>::isNoData(uint32_t idx) {
	return get(idx) == m_nodata;
}

template<class T>
void MemRaster<T>::set(int32_t col, int32_t row, const T value) {
	uint32_t idx = (uint32_t) row * m_cols + col;
	set(idx, value);
}

template<class T>
void MemRaster<T>::set(uint32_t idx, const T value) {
	checkInit();
	if (idx >= size())
		g_argerr(
				"Index out of bounds: " << idx << "; size: " << size()
						<< "; value: " << value << "; col: " << (idx % m_cols)
						<< "; row: " << (idx / m_cols));
	m_grid[idx] = value;
}

template<class T>
bool MemRaster<T>::has(int32_t col, int32_t row) const {
	return col >= 0 && col < m_cols && row >= 0 && row < m_rows;
}

template<class T>
bool MemRaster<T>::has(uint32_t idx) const {
	return idx < (uint32_t) m_cols * m_rows;
}

template<class T>
bool MemRaster<T>::isSquare() const {
	return cols() == rows();
}

template<class T>
void MemRaster<T>::toMatrix(
		Eigen::Matrix<T, Eigen::Dynamic, Eigen::Dynamic> &mtx) {
	for (int32_t r = 1; r < rows(); ++r) {
		for (int32_t c = 0; c < cols(); ++c)
			mtx(r, c) = get(c, r);
	}
}

template<class T>
void MemRaster<T>::fromMatrix(
		Eigen::Matrix<T, Eigen::Dynamic, Eigen::Dynamic> &mtx) {
	for (int32_t r = 1; r < rows(); ++r) {
		for (int32_t c = 0; c < cols(); ++c)
			set(c, r, mtx(r, c));
	}
}

template<class T>
T MemRaster<T>::nodata() const {
	return m_nodata;
}

template<class T>
void MemRaster<T>::setNodata(T nodata) {
	m_nodata = nodata;
}

template<class T>
void MemRaster<T>::readBlock(int32_t col, int32_t row, Grid<T> &block,
		int32_t dstCol, int32_t dstRow,
		int32_t xcols, int32_t xrows) {
	if (&block == this)
		g_argerr("Recursive call to readBlock.");
	if (dstCol < 0 || dstRow < 0 || dstCol >= block.cols() || dstRow >= block.rows())
		g_argerr("Invalid destination column or row: row: " << dstRow
			<< "; col: " << dstCol << "; block: " << block.rows() << "," << block.rows());
	if(col == 0 && row == 0 && block.cols() == cols() && block.rows() == rows() && block.hasGrid() && hasGrid()) {
		// If these are equivalent blocks and they have a grid, copy the memory.
		std::memcpy(block.grid(), grid(), size());
	} else {
		uint16_t cols = g_min(m_cols - col, block.cols() - dstCol);
		uint16_t rows = g_min(m_rows - row, block.rows() - dstRow);
		if (block.hasGrid()) {
			for (int32_t r = 0; r < rows; ++r) {
				std::memcpy(
					(block.grid() + (dstRow + r) * block.cols() + dstCol),
					(m_grid + (row + r) * m_cols + col),
					cols * sizeof(T)
				);
			}
		} else {
			for (int32_t r = 0; r < rows; ++r) {
				for (int32_t c = 0; c < cols; ++c)
					block.set(c + dstCol, r + dstRow, get(c + col, r + row));
			}
		}
	}
}

template<class T>
void MemRaster<T>::writeBlock(int32_t col, int32_t row, Grid<T> &block,
		int32_t srcCol, int32_t srcRow,
		int32_t xcols, int32_t xrows) {
	if (&block == this)
		g_argerr("Recursive call to writeBlock.");
	if (srcCol < 0 || srcRow < 0 || srcCol >= block.cols() || srcRow >= block.rows())
		g_argerr("Invalid source column or row: row: " << srcRow << "; col: "
				<< srcCol << "; block: " << block.rows() << ","	<< block.rows());
	if(col == 0 && row == 0 && block.cols() == cols() && block.rows() == rows() && block.hasGrid() && hasGrid()) {
		// If these are equivalent blocks and they have a grid, copy the memory.
		std::memcpy(grid(), block.grid(), size());
	} else {
		uint16_t cols = g_min(m_cols - col, block.cols() - srcCol);
		uint16_t rows = g_min(m_rows - row, block.rows() - srcRow);
		if (xcols > 0)
			cols = g_min(xcols, cols);
		if (xrows > 0)
			rows = g_min(xrows, rows);
		if (block.hasGrid()) {
			for (int32_t r = 0; r < rows; ++r) {
				std::memcpy(
						(m_grid + (r + row) * m_cols + col),
						(block.grid() + (r + srcRow) * block.cols() + srcCol),
						cols * sizeof(T)
				);
			}
		} else {
			for (int32_t r = 0; r < rows; ++r) {
				for (int32_t c = 0; c < cols; ++c)
					set(c + col, r + row, block.get(c + srcCol, r + srcRow));
			}
		}
	}
}

template<class T>
void MemRaster<T>::writeBlock(Grid<T> &block) {
	writeBlock(0, 0, block, 0, 0, block.cols(), block.rows());
}

template<class T>
void MemRaster<T>::readBlock(Grid<T> &block) {
	readBlock(0, 0, block, 0, 0, block.cols(), block.rows());
}

// Implementations for BlockCache

template <class T>
Block<T>::Block(uint64_t idx, uint16_t band,
		uint16_t col, uint16_t row,
		uint32_t size, uint64_t time) :
	idx(idx),
	band(band), col(col), row(row),
	size(size),
	time(time),
	dirty(false),
	data(nullptr) {
	data = (T*) malloc(sizeof(T) * size);
}

template <class T>
Block<T>::~Block() {
	free(data);
}

template<class T>
void BlockCache<T>::flushBlock(uint64_t idx) {
	if(m_blocks.find(idx) != m_blocks.end())
		flushBlock(m_blocks[idx]);
}

template<class T>
void BlockCache<T>::flushBlock(Block<T> *blk) {
	if (blk && m_ds->GetAccess() == GA_Update) {
		#pragma omp critical(__gdal_io)
		{
			g_debug("Flushing");
			if (m_ds->GetRasterBand(blk->band)->WriteBlock(blk->col, blk->row,
					blk->data) != CE_None)
				g_runerr("Failed to flush block.");
		}
		blk->dirty = false;
	}
}

template<class T>
uint64_t BlockCache<T>::toIdx(uint16_t band, uint16_t col, uint16_t row) const {
	return ((uint64_t) band << 32) | ((uint64_t) (col / m_bw) << 16) | (row / m_bh);
}

template<class T>
uint16_t BlockCache<T>::toCol(uint64_t idx) const {
	return (uint16_t) ((idx >> 16) & 0xffff) * m_bw;
}

template<class T>
uint16_t BlockCache<T>::toRow(uint64_t idx) const {
	return (uint16_t) (idx & 0xffff) * m_bh;
}

template<class T>
uint16_t BlockCache<T>::toBand(uint64_t idx) const {
	return ((idx >> 32) & 0xffff);
}

template<class T>
Block<T>* BlockCache<T>::freeOldest() {
	auto it = m_time_idx.rbegin();
	uint64_t time = it->first;
	uint64_t idx = it->second;
	Block<T> *blk = m_blocks[idx];
	if(!blk)
		g_runerr("Found a null block.");
	if(blk->dirty)
		flushBlock(blk);
	m_blocks.erase(idx);
	m_time_idx.erase(time);
	return blk;
}

template<class T>
Block<T>* BlockCache<T>::freeOne() {
	Block<T> *blk = nullptr;
	while (m_blocks.size() >= m_size) {
		if (blk)
			delete blk;
		blk = freeOldest();
	}
	return blk;
}

template<class T>
BlockCache<T>::BlockCache() :
	m_ds(nullptr),
	m_size(0), m_time(0),
	m_bw(0), m_bh(0) {
}

template<class T>
uint16_t BlockCache<T>::blockWidth() const {
	return m_bw;
}

template<class T>
uint16_t BlockCache<T>::blockHeight() const {
	return m_bh;
}

template<class T>
uint32_t BlockCache<T>::toBlockIdx(uint16_t col, uint16_t row) const {
	return (row % m_bh) * m_bw + (col % m_bw);
}

template<class T>
void BlockCache<T>::setDataset(GDALDataset *ds) {
	m_ds = ds;
	m_ds->GetRasterBand(1)->GetBlockSize(&m_bw, &m_bh);
}

template<class T>
bool BlockCache<T>::hasBlock(uint16_t band, uint16_t col, uint16_t row) const {
	return hasBlock(toIdx(band, col, row));
}

template<class T>
bool BlockCache<T>::hasBlock(uint64_t idx) const {
	bool has = false;
	#pragma omp critical(__blockcache)
	{
		has = m_blocks.find(idx) != m_blocks.end();
	}
	return has;
}

template<class T>
void BlockCache<T>::setSize(uint32_t size) {
	#pragma omp critical(__blockcache)
	{
		while (m_blocks.size() > size)
			freeOne();
	}
	m_size = size;
}

template<class T>
uint32_t BlockCache<T>::getSize() {
	return m_size;
}

template<class T>
Block<T>* BlockCache<T>::getBlock(uint16_t band, uint16_t col, uint16_t row, bool forWrite) {
	uint64_t idx = toIdx(band, col, row);
	Block<T> *blk = nullptr;
	if (m_blocks.find(idx) == m_blocks.end()) {
		blk = freeOne();
		if (!blk) {
			blk = new Block<T>(idx, band, col, row, sizeof(T) * m_bw * m_bh, ++m_time);
		} else {
			blk->idx = idx;
			blk->band = band;
			blk->col = col;
			blk->row = row;
			blk->time = ++m_time;
		}
		#pragma omp critical(__gdal_io)
		{
			if (m_ds->GetRasterBand(band)->ReadBlock(col / m_bw, row / m_bh, (void *) blk->data) != CE_None)
				g_runerr("Failed to read block.");
		}
		m_blocks[idx] = blk;
		m_time_idx[blk->time] = idx;
	} else {
		blk = m_blocks[idx];
		if(m_time_idx.find(blk->time) != m_time_idx.end())
			m_time_idx.erase(blk->time);
		blk->time = ++m_time;
		m_time_idx[blk->time] = idx;
	}
	return blk;
}

template<class T>
T BlockCache<T>::get(uint16_t band, int32_t col, int32_t row) {
	T v;
	#pragma omp critical(__blockcache)
	{
		Block<T> *blk = getBlock(band, col, row, false);
		v = blk->data[toBlockIdx(col, row)];
	}
	return v;
}

template<class T>
void BlockCache<T>::set(uint16_t band, int32_t col, int32_t row, T value) {
	#pragma omp critical(__blockcache)
	{
		Block<T> *blk = getBlock(band, col, row, true);
		blk->data[toBlockIdx(col, row)] = value;
	}
}

template<class T>
void BlockCache<T>::flush() {
	#pragma omp critical(__blockcache)
	{
		for (const auto &it : m_blocks)
			flushBlock(it.second);
	}
}

template<class T>
void BlockCache<T>::close() {
	flush();
	#pragma omp critical(__blockcache)
	{
		for(auto &it : m_blocks)
			if(it.second) delete it.second;
		m_blocks.clear();
	}
}

template<class T>
BlockCache<T>::~BlockCache() {
	close();
}

// Implementations for Raster

template<class T>
GDALDataType Raster<T>::getType(uint64_t v) {
	(void) v;
	g_runerr("Raster with 64 bit integral type requested. Not implemented.");
}

template<class T>
GDALDataType Raster<T>::getType(int64_t v) {
	(void) v;
	g_runerr("Raster with 64 bit integral type requested. Not implemented.");
}

template<class T>
GDALDataType Raster<T>::getType(double v) {
	(void) v;
	return GDT_Float64;
}

template<class T>
GDALDataType Raster<T>::getType(float v) {
	(void) v;
	return GDT_Float32;
}

template<class T>
GDALDataType Raster<T>::getType(uint32_t v) {
	(void) v;
	return GDT_UInt32;
}

template<class T>
GDALDataType Raster<T>::getType(int32_t v) {
	(void) v;
	return GDT_Int32;
}

template<class T>
GDALDataType Raster<T>::getType(uint16_t v) {
	(void) v;
	return GDT_UInt16;
}

template<class T>
GDALDataType Raster<T>::getType(int16_t v) {
	(void) v;
	return GDT_Int16;
}

template<class T>
GDALDataType Raster<T>::getType(uint8_t v) {
	(void) v;
	return GDT_Byte;
}

template<class T>
GDALDataType Raster<T>::getType(int8_t v) {
	(void) v;
	return GDT_Byte;
}

template<class T>
GDALDataType Raster<T>::getType() {
	return getType((T) 0);
}

template<class T>
T Raster<T>::getDefaultNodata() {
	return 0;
}

template<class T>
Raster<T>::Raster() :
	m_cols(-1), m_rows(-1),
	m_bands(1),
	m_writable(false),
	m_ds(nullptr),
	m_type(getType()),
	m_inited(false) {
}

template<class T>
Raster<T>::Raster(const std::string &filename, uint16_t bands, const Raster<T> &tpl) :
	m_cols(-1), m_rows(-1),
	m_bands(1),
	m_writable(false),
	m_ds(nullptr),
	m_type(getType()),
	m_inited(false) {
	init(filename, bands, tpl);
}

template<class T>
Raster<T>::Raster(const std::string &filename, uint16_t bands, double minx,
		double miny, double maxx, double maxy, double resolutionX,
		double resolutionY, const std::string &proj) :
		m_cols(-1), m_rows(-1),
		m_bands(1),
		m_writable(false),
		m_ds(nullptr),
		m_type(getType()),
		m_inited(false) {
	init(filename, bands, minx, miny, maxx, maxy, resolutionX, resolutionY, proj);
}

template<class T>
Raster<T>::Raster(const std::string &filename, uint16_t bands, const Bounds &bounds,
		double resolutionX, double resolutionY, uint16_t crs) :
		m_cols(-1), m_rows(-1),
		m_bands(1),
		m_writable(false),
		m_ds(nullptr),
		m_type(getType()),
		m_inited(false) {
	std::string proj = epsg2ProjText(crs);
	init(filename, bands, bounds.minx(), bounds.miny(), bounds.maxx(),
			bounds.maxy(), resolutionX, resolutionY, proj);
}

template<class T>
Raster<T>::Raster(const std::string &filename, uint16_t bands, double minx,
		double miny, double maxx, double maxy, double resolutionX,
		double resolutionY, uint16_t crs) :
		m_cols(-1), m_rows(-1),
		m_bands(1),
		m_writable(false),
		m_ds(nullptr),
		m_type(getType()),
		m_inited(false) {
	std::string proj = epsg2ProjText(crs);
	init(filename, bands, minx, miny, maxx, maxy, resolutionX, resolutionY, proj);
}

template<class T>
Raster<T>::Raster(const std::string &filename, bool writable) :
		m_cols(-1), m_rows(-1),
		m_bands(1),
		m_writable(false),
		m_ds(nullptr),
		m_type(getType()),
		m_inited(false) {
	init(filename, writable);
}

template<class T>
void Raster<T>::init(const std::string &filename, uint16_t bands,
		const Bounds &bounds, double resolutionX, double resolutionY,
		const std::string &proj) {
	init(filename, bands, bounds.minx(), bounds.miny(), bounds.maxx(),
			bounds.maxy(), resolutionX, resolutionY, proj);
}

template<class T>
void Raster<T>::init(const std::string &filename, uint16_t bands, double minx,
		double miny, double maxx, double maxy, double resolutionX,
		double resolutionY, const std::string &proj) {
	if (resolutionX == 0 || resolutionY == 0)
		g_argerr("Resolution must be larger or smaller than 0.");
	if (maxx < minx)
		g_argerr("Minimum x must be smaller than or equal to maximum x.");
	if (maxy < miny)
		g_argerr("Minimum y must be smaller than or equal to maximum y.");
	if (filename.empty())
		g_argerr("Filename must be given.");

	m_filename.assign(filename);
	m_type = getType();

	// Compute columns/rows
	int32_t width = (int) std::ceil((maxx - minx) / g_abs(resolutionX));
	int32_t height = (int) std::ceil((maxy - miny) / g_abs(resolutionY));

	// Create GDAL dataset.
	char **opts = NULL;
	opts = CSLSetNameValue(opts, "COMPRESS", "LZW");
	opts = CSLSetNameValue(opts, "BIGTIFF", "YES");
	GDALAllRegister();
	m_ds = GetGDALDriverManager()->GetDriverByName("GTiff")->Create(
			filename.c_str(), width, height, bands, m_type, opts);
	if (m_ds == nullptr)
		g_runerr("Failed to create file.");

	// Initialize geotransform.
	double trans[6] = {
		resolutionX < 0 ? maxx : minx, resolutionX, 0.0,
		resolutionY < 0 ? maxy : miny, 0.0, resolutionY
	};
	for (int i = 0; i < 6; ++i)
		m_trans[i] = trans[i];
	m_ds->SetGeoTransform(m_trans);

	// Set projection.
	if (!proj.empty())
		m_ds->SetProjection(proj.c_str());

	// Save some dataset properties.
	m_rows = m_ds->GetRasterYSize();
	m_cols = m_ds->GetRasterXSize();
	m_bands = bands;
	m_cache.setSize(100);
	m_cache.setDataset(m_ds);
	m_writable = true;
	m_inited = true;
}

template<class T>
void Raster<T>::init(const std::string &filename, bool writable) {

	if (filename.empty())
		g_argerr("Filename must be given.");

	m_filename.assign(filename);
	m_type = getType();

	// Attempt to open the dataset.
	GDALAllRegister();
	m_ds = (GDALDataset *) GDALOpen(filename.c_str(),
			writable ? GA_Update : GA_ReadOnly);
	if (m_ds == NULL)
		g_runerr("Failed to open raster.");

	// Save some raster
	m_ds->GetGeoTransform(m_trans);
	m_rows = m_ds->GetRasterYSize();
	m_cols = m_ds->GetRasterXSize();
	m_cache.setSize(100);
	m_cache.setDataset(m_ds);
	m_writable = writable;
	m_inited = true;
}

template<class T>
int32_t Raster<T>::getType(const std::string &filename) {
	GDALDataset *ds = (GDALDataset *) GDALOpen(filename.c_str(), GA_ReadOnly);
	int32_t type = ds->GetRasterBand(1)->GetRasterDataType();
	GDALClose(ds);
	switch (type) {
	case GDT_Byte:
		return Raster<T>::BYTE;
	case GDT_UInt16:
		return Raster<T>::UINT16;
	case GDT_UInt32:
		return Raster<T>::UINT32;
	case GDT_Int16:
		return Raster<T>::INT16;
	case GDT_Int32:
		return Raster<T>::INT32;
	case GDT_Float32:
		return Raster<T>::FLOAT32;
	case GDT_Float64:
		return Raster<T>::FLOAT64;
	default:
		g_argerr("Unknown data type: " << type);
	}
}

template<class T>
void Raster<T>::setCacheSize(uint32_t size) {
	m_cache.setSize(size);
}

template<class T>
std::string Raster<T>::filename() const {
	return m_filename;
}

template<class T>
uint16_t Raster<T>::bandCount() const {
	return m_ds->GetRasterCount();
}

template<class T>
std::string Raster<T>::epsg2ProjText(uint16_t crs) const {
	OGRSpatialReference ref;
	char *wkt;
	ref.importFromEPSG(crs);
	ref.exportToWkt(&wkt);
	return std::string(wkt);
}

template<class T>
bool Raster<T>::inited() const {
	return m_inited;
}

template<class T>
void Raster<T>::fill(T value, uint16_t band) {
	m_cache.flush();
	MemRaster<T> grd(m_cache.blockWidth(), m_cache.blockHeight());
	grd.fill(value);
	#pragma omp critical(__gdal_io)
	{
		GDALRasterBand *bnd = m_ds->GetRasterBand(band);
		for (int32_t r = 0; r < rows() / grd.rows(); ++r) {
			for (int32_t c = 0; c < cols() / grd.cols(); ++c) {
				if (bnd->WriteBlock(c, r, grd.grid()) != CE_None)
					g_runerr("Fill error.");
			}
		}
	}
}

template<class T>
void Raster<T>::fill(T value) {
	fill(value, 1);
}

template<class T>
void Raster<T>::readBlock(uint16_t band, int32_t col, int32_t row, Grid<T> &grd,
		int32_t dstCol, int32_t dstRow,
		int32_t xcols, int32_t xrows) {
	if (&grd == this)
		g_runerr("Recursive call to readBlock.");
	m_cache.flush();
	uint16_t cols = g_min(m_cols - col, grd.cols() - dstCol);
	uint16_t rows = g_min(m_rows - row, grd.rows() - dstRow);
	if (xcols > 0)
		cols = g_min(xcols, cols);
	if (xrows > 0)
		rows = g_min(xrows, rows);
	if (cols < 1 || rows < 1)
		g_argerr("Zero read size.");
	GDALRasterBand *bnd = m_ds->GetRasterBand(band);
	if (grd.hasGrid()) {
		if (cols != grd.cols() || rows != grd.rows()) {

			MemRaster<T> g(cols, rows);
			#pragma omp critical(__gdal_io)
			{
				if (bnd->RasterIO(GF_Read, col, row, cols, rows, g.grid(),
						cols, rows, getType(), 0, 0) != CE_None)
					g_runerr("Failed to read from band. (1)");
				bnd->FlushCache();
			}
			grd.writeBlock(dstCol, dstRow, g);
		} else {
			#pragma omp critical(__gdal_io)
			{
				if (bnd->RasterIO(GF_Read, col, row, cols, rows, grd.grid(),
						cols, rows, getType(), 0, 0) != CE_None)
					g_runerr("Failed to read from band. (2)");
				bnd->FlushCache();
			}
		}
	} else {
		MemRaster<T> mr(cols, rows);
		#pragma omp critical(__gdal_io)
		{
			if (bnd->RasterIO(GF_Read, col, row, cols, rows, mr.grid(), cols,
					rows, getType(), 0, 0) != CE_None)
				g_runerr("Failed to read from band. (3)");
			bnd->FlushCache();
		}
		grd.writeBlock(dstCol, dstRow, mr);
	}
}

template<class T>
void Raster<T>::readBlock(int32_t col, int32_t row, Grid<T> &grd,
		int32_t dstCol, int32_t dstRow,
		int32_t xcols, int32_t xrows) {
	readBlock(1, col, row, grd, dstCol, dstRow, xcols, xrows);
}

template<class T>
void Raster<T>::writeBlock(uint16_t band, int32_t col, int32_t row, Grid<T> &grd,
		int32_t srcCol, int32_t srcRow, int32_t xcols, int32_t xrows) {
	if (&grd == this)
		g_runerr("Recursive call to writeBlock.");
	m_cache.flush();
	uint16_t cols = g_min(m_cols - col, grd.cols() - srcCol);
	uint16_t rows = g_min(m_rows - row, grd.rows() - srcRow);
	if (xcols > 0)
		cols = g_min(xcols, cols);
	if (xrows > 0)
		rows = g_min(xrows, rows);
	if (cols < 1 || rows < 1)
		g_argerr("Zero write size.");
	GDALRasterBand *bnd = m_ds->GetRasterBand(band);
	if (grd.hasGrid()) {
		if (cols != grd.cols() || rows != grd.rows()) {
			MemRaster<T> g(cols, rows);
			grd.readBlock(srcCol, srcRow, g);
			#pragma omp critical(__gdal_io)
			{
				if (bnd->RasterIO(GF_Write, col, row, cols, rows, g.grid(),
						cols, rows, getType(), 0, 0) != CE_None)
					g_runerr("Failed to write to band. (1)");
				bnd->FlushCache();
			}
		} else {
			#pragma omp critical(__gdal_io)
			{
				if (bnd->RasterIO(GF_Write, col, row, cols, rows, grd.grid(),
						cols, rows, getType(), 0, 0) != CE_None)
					g_runerr("Failed to write to band. (2)");
				bnd->FlushCache();
			}
		}
	} else {
		MemRaster<T> mr(cols, rows);
		grd.readBlock(srcCol, srcRow, mr);
		#pragma omp critical(__gdal_io)
		{
			if (bnd->RasterIO(GF_Write, col, row, cols, rows, mr.grid(),
					cols, rows, getType(), 0, 0) != CE_None)
				g_runerr("Failed to write to band. (3)");
			bnd->FlushCache();
		}
	}
}

template<class T>
void Raster<T>::writeBlock(int32_t col, int32_t row, Grid<T> &grd,
		int32_t srcCol, int32_t srcRow, int32_t xcols, int32_t xrows) {
	writeBlock(1, col, row, grd, srcCol, srcRow, xcols, xrows);
}

template<class T>
void Raster<T>::writeBlock(uint16_t band, Grid<T> &block) {
	writeBlock(band, 0, 0, block);
}

template<class T>
void Raster<T>::writeBlock(Grid<T> &block) {
	writeBlock(1, block);
}

template<class T>
void Raster<T>::readBlock(uint16_t band, Grid<T> &block) {
	readBlock(band, 0, 0, block);
}

template<class T>
void Raster<T>::readBlock(Grid<T> &block) {
	readBlock(1, block);
}

template<class T>
double Raster<T>::resolutionX() const {
	return m_trans[1];
}

template<class T>
double Raster<T>::resolutionY() const {
	return m_trans[5];
}

template<class T>
bool Raster<T>::positiveX() const {
	return resolutionX() > 0;
}

template<class T>
bool Raster<T>::positiveY() const {
	return resolutionY() > 0;
}

template<class T>
void Raster<T>::projection(std::string &proj) const {
	proj.assign(m_ds->GetProjectionRef());
}

template<class T>
GDALDataType Raster<T>::type() const {
	return m_ds->GetRasterBand(1)->GetRasterDataType();
}

template<class T>
Bounds Raster<T>::bounds() const {
	return Bounds(minx(), miny(), maxx(), maxy());
}

template<class T>
double Raster<T>::minx() const {
	return toX(0);
}

template<class T>
double Raster<T>::maxx() const {
	return toX(cols());
}

template<class T>
double Raster<T>::miny() const {
	return toY(rows());
}

template<class T>
double Raster<T>::maxy() const {
	return toY(0);
}

template<class T>
double Raster<T>::leftx() const {
	return resolutionX() > 0 ? minx() : maxx();
}

template<class T>
double Raster<T>::rightx() const {
	return resolutionX() < 0 ? minx() : maxx();
}

template<class T>
double Raster<T>::topy() const {
	return resolutionY() > 0 ? miny() : maxy();
}

template<class T>
double Raster<T>::bottomy() const {
	return resolutionY() < 0 ? miny() : maxy();
}

template<class T>
double Raster<T>::width() const {
	return maxx() - minx();
}

template<class T>
double Raster<T>::height() const {
	return maxy() - miny();
}

template<class T>
T Raster<T>::nodata(uint16_t band) const {
	return (T) m_ds->GetRasterBand(band)->GetNoDataValue();
}

template<class T>
T Raster<T>::nodata() const {
	return nodata(1);
}

template<class T>
void Raster<T>::setNodata(const T nodata, uint16_t band) {
	m_ds->GetRasterBand(band)->SetNoDataValue((double) nodata);
}

template<class T>
void Raster<T>::setNodata(const T nodata) {
	setNodata(nodata, 1);
}

template<class T>
uint16_t Raster<T>::cols() const {
	return m_cols;
}

template<class T>
uint16_t Raster<T>::rows() const {
	return m_rows;
}

template<class T>
int32_t Raster<T>::toRow(double y) const {
	return (int32_t) ((y - m_trans[3]) / m_trans[5]);
}

template<class T>
int32_t Raster<T>::toCol(double x) const {
	return (int32_t) ((x - m_trans[0]) / m_trans[1]);
}

template<class T>
double Raster<T>::toX(int32_t col) const {
	return m_trans[0] + col * m_trans[1];
}

template<class T>
double Raster<T>::toY(int32_t row) const {
	return m_trans[3] + row * m_trans[5];
}

template<class T>
double Raster<T>::toCentroidX(int32_t col) const {
	return m_trans[0] + col * m_trans[1] + m_trans[1] / 2.0;
}

template<class T>
double Raster<T>::toCentroidY(int32_t row) const {
	return m_trans[3] + row * m_trans[5] + m_trans[5] / 2.0;
}

template<class T>
uint32_t Raster<T>::size() const {
	return (uint32_t) (m_cols * m_rows);
}

template<class T>
bool Raster<T>::isNoData(int32_t col, int32_t row, uint16_t band) {
	return get(col, row, band) == nodata(band);
}

template<class T>
bool Raster<T>::isNoData(int32_t col, int32_t row) {
	return isNoData(col, row, 1);
}

template<class T>
bool Raster<T>::isNoData(uint32_t idx, uint16_t band) {
	return get(idx, band) == nodata(band);
}

template<class T>
bool Raster<T>::isNoData(uint32_t idx) {
	return isNoData(idx, (uint16_t) 1);
}

template<class T>
bool Raster<T>::isNoData(double x, double y, uint16_t band) {
	return isNoData(toCol(x), toRow(y), band);
}

template<class T>
bool Raster<T>::isNoData(double x, double y) {
	return isNoData(x, y, 1);
}

template<class T>
bool Raster<T>::isValid(int32_t c, int32_t r, uint16_t band) {
	return getOrNodata(c, r, band) != nodata(band);
}

template<class T>
bool Raster<T>::isValid(double x, double y, uint16_t band) {
	return getOrNodata(x, y, band) != nodata(band);
}

template<class T>
T Raster<T>::getOrNodata(double x, double y, uint16_t band) {
	if (!has(x, y)) {
		return nodata(band);
	} else {
		return get(x, y, band);
	}
}

template<class T>
T Raster<T>::getOrNodata(int32_t col, int32_t row, uint16_t band) {
	if (!has(col, row)) {
		return nodata(band);
	} else {
		return get(col, row, band);
	}
}

template<class T>
T *Raster<T>::grid() {
	g_implerr("grid() Not implemented in Raster.");
}

template<class T>
bool Raster<T>::hasGrid() const {
	return false;
}

template<class T>
T Raster<T>::get(double x, double y, uint16_t band) {
	return get(toCol(x), toRow(y), band);
}

template<class T>
T Raster<T>::get(double x, double y) {
	return get(x, y, 1);
}

template<class T>
T Raster<T>::get(int32_t col, int32_t row, uint16_t band) {
	return m_cache.get(band, col, row);
}

template<class T>
T Raster<T>::get(int32_t col, int32_t row) {
	return get(col, row, 1);
}

template<class T>
T Raster<T>::get(uint32_t idx, uint16_t band) {
	if (idx >= size())
		g_argerr("Index out of bounds.");
	return get(idx % m_cols, (int) idx / m_cols, band);
}

template<class T>
T Raster<T>::get(uint32_t idx) {
	return get(idx, (uint16_t) 1);
}

template<class T>
void Raster<T>::set(int32_t col, int32_t row, T v, uint16_t band) {
	if (!m_writable)
		g_runerr("This raster is not writable.");
	m_cache.set(band, col, row, v);
}

template<class T>
void Raster<T>::set(int32_t col, int32_t row, T v) {
	set(col, row, v, 1);
}

template<class T>
void Raster<T>::set(uint32_t idx, T v, uint16_t band) {
	if (idx >= size())
		g_argerr("Index out of bounds.");
	set(idx % m_cols, (int) idx / m_cols, v, band);
}

template<class T>
void Raster<T>::set(uint32_t idx, T v) {
	set(idx, v, (uint16_t) 1);
}

template<class T>
void Raster<T>::set(double x, double y, T v, uint16_t band) {
	set(toCol(x), toRow(y), v, band);
}

template<class T>
void Raster<T>::set(double x, double y, T v) {
	set(x, y, v, 1);
}

template<class T>
bool Raster<T>::isSquare() const {
	return cols() == rows();
}

template<class T>
bool Raster<T>::has(int32_t col, int32_t row) const {
	return col >= 0 && col < m_cols && row >= 0 && row < m_rows;
}

template<class T>
bool Raster<T>::has(double x, double y) const {
	return has(toCol(x), toRow(y));
}

template<class T>
bool Raster<T>::has(uint32_t idx) const {
	return idx < (uint32_t) (m_cols * m_rows);
}

// Keeps track of polygonization progress and provides a cancellation mechanism.
class __PolyProgressData {
public:
	Callbacks *cb;
	bool *cancel;
	bool _cancel;
	__PolyProgressData(Callbacks *cb, bool *cancel) :
		cb(cb), cancel(cancel), _cancel(false) {
		if (cancel == nullptr)
			cancel = &_cancel;
	}
};

// Callback for polygonization.
int __polyProgress(double dfComplete, const char *pszMessage, void *pProgressArg) {
	__PolyProgressData *data = (__PolyProgressData *)pProgressArg;
	if (data) {
		data->cb->stepCallback((float)dfComplete);
		// TODO: The message doesn't really do anything.
		// if(pszMessage != NULL)
		//	data->cb->statusCallback(std::string(pszMessage));
		return *(data->cancel) ? 0 : 1;
	}
	return 1;
}

template<class T>
void Raster<T>::polygonize(const std::string &filename, uint16_t srid, uint16_t band, Callbacks *callbacks, bool *cancel) {
	Util::rm(filename);
	GDALAllRegister();
	GDALDriver *drv = GetGDALDriverManager()->GetDriverByName("SQLite");
	GDALDataset *ds = drv->Create(filename.c_str(), 0, 0, 0, GDT_Unknown, NULL);
	ds->SetProjection(m_ds->GetProjectionRef());
	double trans[6];
	m_ds->GetGeoTransform(trans);
	ds->SetGeoTransform(trans);
	char **opts = nullptr;
	opts = CSLSetNameValue(opts, "FORMAT", "SPATIALITE");
	opts = CSLSetNameValue(opts, "GEOMETRY_NAME", "geom");
	opts = CSLSetNameValue(opts, "SPATIAL_INDEX", "YES");
	OGRSpatialReference sr;
	sr.importFromEPSG(srid);
	OGRLayer *layer = ds->CreateLayer("boundary", &sr, wkbMultiPolygon, opts);
	OGRFieldDefn field( "id", OFTInteger);
	layer->CreateField(&field);
	if (callbacks) {
		__PolyProgressData pd(callbacks, cancel);
		GDALPolygonize(m_ds->GetRasterBand(1), NULL, layer, 0, NULL, &__polyProgress, &pd);
	} else {
		GDALPolygonize(m_ds->GetRasterBand(1), NULL, layer, 0, NULL, NULL, NULL);
	}
	GDALClose(ds);
}

template<class T>
void Raster<T>::flush() {
	if (m_writable)
		m_cache.flush();
}

template<class T>
Raster<T>::~Raster() {
	m_cache.close();
	if(m_ds)
		GDALClose(m_ds);
}

template class geotools::raster::BlockCache<float>;
template class geotools::raster::BlockCache<double>;
template class geotools::raster::BlockCache<uint64_t>;
template class geotools::raster::BlockCache<uint32_t>;
template class geotools::raster::BlockCache<uint16_t>;
template class geotools::raster::BlockCache<uint8_t>;
template class geotools::raster::BlockCache<int64_t>;
template class geotools::raster::BlockCache<int32_t>;
template class geotools::raster::BlockCache<int16_t>;
template class geotools::raster::BlockCache<int8_t>;
template class geotools::raster::BlockCache<char>;

template class geotools::raster::Grid<float>;
template class geotools::raster::Grid<double>;
template class geotools::raster::Grid<uint64_t>;
template class geotools::raster::Grid<uint32_t>;
template class geotools::raster::Grid<uint16_t>;
template class geotools::raster::Grid<uint8_t>;
template class geotools::raster::Grid<int64_t>;
template class geotools::raster::Grid<int32_t>;
template class geotools::raster::Grid<int16_t>;
template class geotools::raster::Grid<int8_t>;
template class geotools::raster::Grid<char>;

template class geotools::raster::Raster<float>;
template class geotools::raster::Raster<double>;
template class geotools::raster::Raster<uint64_t>;
template class geotools::raster::Raster<uint32_t>;
template class geotools::raster::Raster<uint16_t>;
template class geotools::raster::Raster<uint8_t>;
template class geotools::raster::Raster<int64_t>;
template class geotools::raster::Raster<int32_t>;
template class geotools::raster::Raster<int16_t>;
template class geotools::raster::Raster<int8_t>;
template class geotools::raster::Raster<char>;

template class geotools::raster::MemRaster<float>;
template class geotools::raster::MemRaster<double>;
template class geotools::raster::MemRaster<uint64_t>;
template class geotools::raster::MemRaster<uint32_t>;
template class geotools::raster::MemRaster<uint16_t>;
template class geotools::raster::MemRaster<uint8_t>;
template class geotools::raster::MemRaster<int64_t>;
template class geotools::raster::MemRaster<int32_t>;
template class geotools::raster::MemRaster<int16_t>;
template class geotools::raster::MemRaster<int8_t>;
template class geotools::raster::MemRaster<char>;

template class geotools::raster::TargetOperator<float>;

template class geotools::raster::FillOperator<float>;<|MERGE_RESOLUTION|>--- conflicted
+++ resolved
@@ -285,42 +285,10 @@
 	}
 
 	double nd = (double) nodata();
-<<<<<<< HEAD
-	uint32_t completed = 0;
-
-	if(status)
-		status->statusCallback("Loading...");
-
-	MemRaster<T> source(cols(), rows(), true);
-	source.setNodata((T)nodata());
-	source.writeBlock(*this);
-
-	MemRaster<T> smooth(cols(), rows(), true);
-	smooth.fill((T) nodata());
-=======
->>>>>>> 26df3ac2
 
 	MemRaster<double> weights(size, size);
 	gaussianWeights(weights.grid(), size, sigma);
 
-<<<<<<< HEAD
-	if (status)
-		status->statusCallback("Reading...");
-
-	for (int32_t row = 0; row < rows() - size; ++row) {
-		if (*cancel)
-			continue;
-		for (int32_t col = 0; col < cols() - size; ++col) {
-			double v, t = 0.0;
-			bool foundNodata = false;
-			for (int32_t gr = 0; !foundNodata && gr < size; ++gr) {
-				for (int32_t gc = 0; !foundNodata && gc < size; ++gc) {
-					v = (double) source.get(col + gc, row + gr);
-					if (v == nd) {
-						foundNodata = true;
-					} else {
-						t += weights.get(gr * size + gc) * v;
-=======
 	std::atomic<uint16_t> curRow(0);
 
 	if (status)
@@ -375,38 +343,24 @@
 							}
 						}
 						if(foundNodata) break;
->>>>>>> 26df3ac2
 					}
 					if (!foundNodata)
 						smooth.set(c + size / 2, r + size / 2, (T) t);
 				}
 			}
-<<<<<<< HEAD
-			if (!foundNodata)
-				smooth.set(col + size / 2, row + size / 2, (T)t);
-=======
 
 			if (status) {
 				curRow += bufSize;
-				status->stepCallback(0.2f + (float) curRow / rows() * 0.96f);
+				status->stepCallback(0.2f + (float) curRow / rows() * 0.97f);
 				status->statusCallback("Writing...");
 			}
 
 			#pragma omp critical(__smooth_write)
 			smoothed.writeBlock(0, b, smooth, 0, size / 2, cols(), g_min(bufSize, rows() - b - size)); // Always write to b and read from (size / 2)
->>>>>>> 26df3ac2
 		}
-		if (status)
-			status->stepCallback((float) ++completed / rows() * 0.98f);
 	}
 	if (*cancel)
 		return;
-	if(status) {
-		status->stepCallback((float) 0.99);
-		status->statusCallback("Writing...");
-	}
-	// The blur buffer is always written size/2 down, so read from there.
-	smoothed.writeBlock(smooth);
 
 	if (status) {
 		status->stepCallback(1.0);
