--- conflicted
+++ resolved
@@ -34,10 +34,6 @@
 				double z, tz;
 				Node(uint64_t id, int c, int r, double z, int tc, int tr, double tz) :
 					id(id), 
-<<<<<<< HEAD
-					c(c), r(r), tc(tc), tr(tr),
-					z(z), tz(tz) {
-=======
 					c(c), r(r), z(z), 
 					tc(tc), tr(tr), tz(tz) {
 				}
@@ -45,7 +41,6 @@
 					id(top->id),
 					c(top->col), r(top->row), z(top->z),
 					tc(top->col), tr(top->row), tz(top->z) {
->>>>>>> 91d9e26c
 				}
 			};
 
@@ -123,13 +118,8 @@
 
 Top::Top(uint64_t id, double x, double y, double z, int col, int row) :
 	id(id),
-<<<<<<< HEAD
-    x(x), y(y), z(z),
-    col(col), row(row) {
-=======
 	x(x), y(y), z(z),
 	col(col), row(row) {
->>>>>>> 91d9e26c
 }
 
 Top::Top() :
@@ -149,11 +139,7 @@
 	in.smooth(out, sigma, (int32_t) window);
 }
 
-<<<<<<< HEAD
 void Trees::treetops(const TreeTopConfig &config) {
-=======
-void Trees::treetops(const TreeTopConfig &config, std::vector<std::unique_ptr<Top> > *tops) {
->>>>>>> 91d9e26c
 	
 	config.check();
 	
@@ -187,6 +173,7 @@
 	db.dropGeomIndex();
 	db.setCacheSize(config.tableCacheSize);
 	db.clear(); // TODO: Faster to delete it and start over.
+
 	// This is the size of the cache used by each thread.
 	int cachedRows = g_max(100, (config.rowCacheSize / raster.rows() / sizeof(float))); // TODO: Make row cache configurable.
 	int blockHeight = config.searchWindow + cachedRows;
@@ -204,11 +191,7 @@
 
 		while(true) {
 			
-<<<<<<< HEAD
-			Util::status(row / 2, raster.rows(), "Locating tops...");
-=======
-			Util::status((int) (row / 2), (int) rows, "Locating tops...");
->>>>>>> 91d9e26c
+			Util::status((int) (row / 2), raster.rows(), "Locating tops...");
 
 			#pragma omp critical(a)
 			{
@@ -255,22 +238,14 @@
 
 		std::vector<std::unique_ptr<Point> > points;
 		for(auto it = tops0.begin(); it != tops0.end(); ++it) {
-<<<<<<< HEAD
-			
-			const std::unique_ptr<Top> &t = it->second;
-			
-			std::unique_ptr<Point> pt(new Point(t->x, t->y, t->z, {{"id", std::to_string(t->id)}}));
-			points.push_back(std::move(pt));
-=======
+
 			Top *t = it->second.get();
+
 			std::map<std::string, std::string> fields;
 			fields["id"] = std::to_string(t->id);
+
 			Point *pt = new Point(t->x, t->y, t->z, fields);
 			points.push_back(std::unique_ptr<Point>(pt));
-			// Only add the result if the output vector is defined.
-			if(tops)
-				tops->push_back(std::move(it->second));
->>>>>>> 91d9e26c
 
 			if(++b % batch == 0 || b == topCount0) {	
 				#pragma omp critical(b)
@@ -409,10 +384,10 @@
 					continue;
 
 				double v = buf.get(idx);
-				if(v != nodata 													// is not nodata
-					&& v < n->z 												// is less than the neighbouring pixel
-					&& v >= minHeight 											// is greater than the min height
-					&& (v / n->tz) >= threshold 								// is greater than the threshold height
+				if(v != nodata 																		// is not nodata
+					&& v < n->z 																	// is less than the neighbouring pixel
+					&& v >= minHeight 																// is greater than the min height
+					&& (v / n->tz) >= threshold 													// is greater than the threshold height
 					&& std::pow(n->tc - c, 2) + std::pow(n->tr - r, 2) <= std::pow(radius, 2)		// is within the radius
 				) {
 					q.push(std::unique_ptr<Node>(new Node(n->id, c, r, v, n->tc, n->tr, n->tz)));
