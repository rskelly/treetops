--- conflicted
+++ resolved
@@ -336,11 +336,7 @@
 				}
 
 				// Fill the basin based on the elevations in dem.
-<<<<<<< HEAD
 				std::vector<int> result = m_dem.floodFill(seed.col(), seed.row(), op, m_basins, seed.id());
-=======
-				std::vector<int> result = m_dem.floodFill(seed.col(), seed.row(), op, bas, seed.id());
->>>>>>> 6e174ab2
 				int area = result[4];
 
 				_log("Basin: area: " << area);
@@ -372,14 +368,6 @@
 		bool findSpillPoints() {
 			_log("Finding spill points.");
 
-<<<<<<< HEAD
-=======
-			if(m_basinList.size() == 0) {
-				_log("WARNING: No basins defined.");
-				return;
-			}
-
->>>>>>> 6e174ab2
 			m_spillPoints.clear();
 
 			// Compare each basin to each other basin.
