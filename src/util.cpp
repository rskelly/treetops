#include <set>
#include <list>
#include <sstream>
#include <algorithm>
#include <fstream>
#include <map>
#include <cmath>
#include <string>
#include <tuple>

#include <boost/filesystem.hpp>
#include <boost/algorithm/string/predicate.hpp>
#include <boost/algorithm/string/case_conv.hpp>

#include "geotools.hpp"
#include "util.hpp"

using namespace geotools::util;

Callbacks::~Callbacks() {
}

Point::Point(double x, double y, double z) :
		x(x), y(y), z(z) {
}

Point::Point(double x, double y, double z,
		const std::map<std::string, std::string> &fields) :
		x(x), y(y), z(z) {
	for (auto it : fields)
		this->fields[it.first] = it.second;
}

Point::Point() :
		x(0), y(0), z(0) {
}

Bounds::Bounds() :
		m_minx(G_DBL_MAX_POS), m_miny(G_DBL_MAX_POS), m_minz(G_DBL_MAX_POS), m_maxx(
				G_DBL_MAX_NEG), m_maxy(G_DBL_MAX_NEG), m_maxz(G_DBL_MAX_NEG) {
}

Bounds::Bounds(double minx, double miny, double maxx, double maxy) :
		m_minx(minx), m_miny(miny), m_minz(G_DBL_MAX_NEG), m_maxx(maxx), m_maxy(
				maxy), m_maxz(G_DBL_MAX_POS) {
}

Bounds::Bounds(double minx, double miny, double maxx, double maxy, double minz,
		double maxz) :
		m_minx(minx), m_miny(miny), m_minz(minz), m_maxx(maxx), m_maxy(maxy), m_maxz(
				maxz) {
}

bool Bounds::contains(double x, double y) const {
	return x > m_minx && x < m_maxx && y > m_miny && y < m_maxy;
}

bool Bounds::contains(double x, double y, double z) const {
	return contains(x, y) && z > m_minz && z < m_maxz;
}

bool Bounds::contains(const Bounds &b, int dims) const {
	if (dims == 3) {
		return contains(b.minx(), b.miny(), b.minz())
				&& contains(b.maxx(), b.maxy(), b.maxz());
	} else {
		return contains(b.minx(), b.miny()) && contains(b.maxx(), b.maxy());
	}
}

bool Bounds::intersects(const Bounds &b, int dims) const {
	if (dims == 3) {
		return !(b.maxx() < minx() || b.maxy() < miny() || b.minx() > maxx()
				|| b.miny() > maxy() || b.minz() > maxz() || b.maxz() < minz());
	} else {
		return !(b.maxx() < minx() || b.maxy() < miny() || b.minx() > maxx()
				|| b.miny() > maxy());
	}
}

Bounds Bounds::intersection(const Bounds &other) const {
	return Bounds(g_max(minx(), other.minx()), g_max(miny(), other.miny()),
			g_min(maxx(), other.maxx()), g_min(maxy(), other.maxy()));
}

double Bounds::minx() const {
	return m_minx;
}

void Bounds::minx(double minx) {
	m_minx = minx;
}

double Bounds::miny() const {
	return m_miny;
}

void Bounds::miny(double miny) {
	m_miny = miny;
}

double Bounds::minz() const {
	return m_minz;
}

void Bounds::minz(double minz) {
	m_minz = minz;
}

double Bounds::maxx() const {
	return m_maxx;
}

void Bounds::maxx(double maxx) {
	m_maxx = maxx;
}

double Bounds::maxy() const {
	return m_maxy;
}

void Bounds::maxy(double maxy) {
	m_maxy = maxy;
}

double Bounds::maxz() const {
	return m_maxz;
}

void Bounds::maxz(double maxz) {
	m_maxz = maxz;
}

double Bounds::width() const {
	return maxx() - minx();
}

double Bounds::height() const {
	return maxy() - miny();
}

double Bounds::depth() const {
	return maxz() - minz();
}

int Bounds::maxCol(double resolution) const {
	return (int) g_abs(width() / resolution);
}

int Bounds::maxRow(double resolution) const {
	return (int) g_abs(height() / resolution);
}

int Bounds::toCol(double x, double resolution) const {
<<<<<<< HEAD
	if (width() == 0.0)
		return 0;
	if (resolution > 0) {
		return (int) ((x - m_minx) / width() * g_abs(width() / resolution));
	} else {
		return (int) ((m_maxx - x) / width() * g_abs(width() / resolution));
	}
}

int Bounds::toRow(double y, double resolution) const {
	if (height() == 0.0)
		return 0;
	if (resolution > 0) {
		return (int) ((y - m_miny) / height() * g_abs(height() / resolution));
	} else {
		return (int) ((m_maxy - y) / height() * g_abs(height() / resolution));
	}
=======
    if(width() == 0.0)
        return 0;
    if(resolution > 0) {
        return (int) ((x - m_minx) / width() * (width() / resolution));
    } else {
        return (int) ((x - m_maxx) / width() * (width() / resolution));
    }
}
            
int Bounds::toRow(double y, double resolution) const {
    if(height() == 0.0)
        return 0;
    if(resolution > 0) {
        return (int) ((y - m_miny) / height() * (height() / resolution));
    } else {
        return (int) ((y - m_maxy) / height() * (height() / resolution));
    }
>>>>>>> 208af339
}

void Bounds::extend(const Bounds &b) {
	m_minx = g_min(b.minx(), m_minx);
	m_maxx = g_max(b.maxx(), m_maxx);
	m_miny = g_min(b.miny(), m_miny);
	m_maxy = g_max(b.maxy(), m_maxy);
	m_minz = g_min(b.minz(), m_minz);
	m_maxz = g_max(b.maxz(), m_maxz);
}

void Bounds::extendX(double x) {
	m_minx = g_min(x, m_minx);
	m_maxx = g_max(x, m_maxx);
}

void Bounds::extendY(double y) {
	m_miny = g_min(y, m_miny);
	m_maxy = g_max(y, m_maxy);
}

void Bounds::extendZ(double z) {
	m_minz = g_min(z, m_minz);
	m_maxz = g_max(z, m_maxz);
}

void Bounds::extend(double x, double y) {
	extendX(x);
	extendY(y);
}

void Bounds::extend(double x, double y, double z) {
	extend(x, y);
	extendZ(z);
}

double Bounds::operator[](size_t pos) const {
	switch (pos) {
	case 0:
		return m_minx;
	case 1:
		return m_miny;
	case 2:
		return m_maxx;
	case 3:
		return m_maxy;
	case 4:
		return m_minz;
	case 5:
		return m_maxz;
	default:
		g_argerr("Illegal position: " << pos);
	}
}

void Bounds::snap(double resolution) {
	minx(std::floor(minx() / resolution) * resolution);
	miny(std::floor(miny() / resolution) * resolution);
	maxx(std::floor(maxx() / resolution) * resolution + resolution);
	maxy(std::floor(maxy() / resolution) * resolution + resolution);
}

void Bounds::collapse(int dims) {
	minx (G_DBL_MAX_POS);
	miny(G_DBL_MAX_POS);
	maxx (G_DBL_MAX_NEG);
	maxy(G_DBL_MAX_NEG);
	if (dims == 3) {
		minz(G_DBL_MAX_POS);
		maxz(G_DBL_MAX_NEG);
	}
}

std::string Bounds::print() const {
	std::stringstream s;
	print(s);
	return s.str();
}

void Bounds::print(std::ostream &str) const {
	str << "[Bounds: " << minx() << ", " << miny() << ", " << minz() << "; "
			<< maxx() << ", " << maxy() << ", " << maxz() << "]";
}

void Bounds::fromString(const std::string &str) {
	std::vector<std::string> parts;
	Util::splitString(str, parts);
	if (parts.size() < 4)
		g_runerr("Bounds string must be 4 or 6 comma-separated doubles.");
	m_minx = atof(parts[0].c_str());
	m_miny = atof(parts[1].c_str());
	m_maxx = atof(parts[2].c_str());
	m_maxy = atof(parts[3].c_str());
	if (parts.size() >= 6) {
		m_maxz = atof(parts[4].c_str());
		m_maxz = atof(parts[5].c_str());
	}
}

std::string Bounds::toString() const {
	std::stringstream ss;
	ss << minx() << "," << miny() << "," << maxx() << "," << maxy() << ","
			<< minz() << "," << maxz();
	return ss.str();
}

void Bounds::align(double x, double y, double xres, double yres) {
	xres = g_abs(xres);
	yres = g_abs(yres);
	while (x < m_minx)
		x += xres;
	while (x > m_minx)
		x -= xres;
	m_minx = x;
	while (x < m_maxx)
		x += xres;
	m_maxx = x;
	while (y < m_miny)
		y += yres;
	while (y > m_miny)
		y -= yres;
	m_miny = y;
	while (y < m_maxy)
		y += yres;
	m_maxy = y;
}

double Util::computeArea(double x1, double y1, double z1, double x2, double y2,
		double z2, double x3, double y3, double z3) {
	double side0 = std::sqrt(
			std::pow(x1 - x2, 2.0) + std::pow(y1 - y2, 2.0)
					+ std::pow(z1 - z2, 2.0));
	double side1 = std::sqrt(
			std::pow(x2 - x3, 2.0) + std::pow(y2 - y3, 2.0)
					+ std::pow(z2 - z3, 2.0));
	double side2 = std::sqrt(
			std::pow(x3 - x1, 2.0) + std::pow(y3 - y1, 2.0)
					+ std::pow(z3 - z1, 2.0));
	double s = (side0 + side1 + side2) / 2.0;
	return std::sqrt(s * (s - side0) * (s - side1) * (s - side2));
}

void Util::parseRanges(std::set<double> &values, const char *str, double step) {
	std::stringstream ss;
	double first = 0, second = 0;
	bool range = false;
	int i = 0;
	char c = str[i++];
	while (true) {
		if (c == '-') {
			range = true;
			first = atof(ss.str().c_str());
			ss.str(std::string());
		} else if (c == ',' || c == '\0') {
			if (!range) {
				values.insert(atof(ss.str().c_str()));
				ss.str(std::string());
			} else {
				second = atof(ss.str().c_str());
				ss.str(std::string());
				step = g_abs(step);
				if (first > second) {
					double tmp = second;
					second = first;
					first = tmp;
				}
				for (double i = first; i <= second; i += step)
					values.insert(i);
				range = false;
			}
			if (c == '\0')
				break;
		} else {
			ss << c;
		}
		c = str[i++];
	}
}

void Util::parseRanges(std::set<int> &values, const char *str) {
	std::stringstream ss;
	int first = 0, second = 0;
	bool range = false;
	int i = 0;
	char c = str[i++];
	while (true) {
		if (c == '-') {
			range = true;
			first = atoi(ss.str().c_str());
			ss.str(std::string());
		} else if (c == ',' || c == '\0') {
			if (!range) {
				values.insert(atoi(ss.str().c_str()));
				ss.str(std::string());
			} else {
				second = atoi(ss.str().c_str());
				ss.str(std::string());
				if (first > second) {
					int tmp = second;
					second = first;
					first = tmp;
				}
				for (int i = first; i <= second; ++i)
					values.insert(i);
				range = false;
			}
			if (c == '\0')
				break;
		} else {
			ss << c;
		}
		c = str[i++];
	}
}

void Util::splitString(const std::string &str, std::list<std::string> &lst) {
	std::stringstream ss(str);
	std::string item;
	while (std::getline(ss, item, ','))
		lst.push_back(item);
}

void Util::splitString(const std::string &str, std::vector<std::string> &lst) {
	std::stringstream ss(str);
	std::string item;
	while (std::getline(ss, item, ','))
		lst.push_back(item);
}

/**
 // Split a comma-delimited string into a set of unique integers.
 */
void Util::intSplit(std::set<int> &values, const char *str) {
	std::stringstream ss(str);
	std::string item;
	while (std::getline(ss, item, ','))
		values.insert(atoi(item.c_str()));
}

// TODO: Template

void Util::intSplit(std::set<uint8_t> &values, const char *str) {
	std::stringstream ss(str);
	std::string item;
	while (std::getline(ss, item, ','))
		values.insert((uint8_t) atoi(item.c_str()));
}

/**
 // Split a comma-delimited string into a set of unique integers.
 */
void Util::intSplit(std::list<int> &values, const char *val) {
	std::stringstream ss(val);
	std::string item;
	while (std::getline(ss, item, ','))
		values.push_back(atoi(item.c_str()));
}

/**
 // Split a comma-delimited string into a set of unique integers.
 */
void Util::intSplit(std::vector<int> &values, const char *str) {
	std::stringstream ss(str);
	std::string item;
	while (std::getline(ss, item, ','))
		values.push_back(atoi(item.c_str()));
}

/**
 // Return true if the integer is in the set, or the set is empty.
 */
bool Util::inList(std::set<int> &values, int value) {
	return values.size() == 0 || values.find(value) != values.end();
}

bool Util::inList(std::vector<int> &values, int value) {
	return std::find(values.begin(), values.end(), value) != values.end();
}

void Util::copyfile(std::string &srcfile, std::string &dstfile) {
	std::ifstream src(srcfile.c_str(), std::ios::binary);
	std::ofstream dst(dstfile.c_str(), std::ios::binary);
	dst << src.rdbuf();
}

// Load the samples from a csv file. The file must have x, y and z headers.

void Util::loadXYZSamples(std::string &datafile,
		std::vector<std::tuple<double, double, double> > &samples) {
	g_runerr("Not implemented");
	/*
	 io::CSVReader<3> in(datafile.c_str());
	 in.read_header(io::ignore_extra_column, "x", "y", "z");
	 double x, y, z;
	 while (in.read_row(x, y, z))
	 samples.push_back(std::make_tuple(x, y, z));
	 */
}

void Util::loadIDXYZSamples(std::string &datafile,
		std::vector<std::tuple<std::string, double, double, double> > &samples) {
	g_runerr("Not implemented");
	/*
	 io::CSVReader<4> in(datafile.c_str());
	 in.read_header(io::ignore_extra_column, "id", "x", "y", "z");
	 std::string id;
	 double x, y, z;
	 while (in.read_row(id, x, y, z))
	 samples.push_back(std::make_tuple(id, x, y, z));
	 */
}

void Util::status(int step, int of, const std::string &message, bool end) {
#pragma omp critical(__status)
	{
		if (step < 0)
			step = 0;
		if (of <= 0)
			of = 1;
		if (step > of)
			of = step;
		float status = (float) (step * 100) / of;
		std::stringstream out;
		out << "Status: " << std::fixed << std::setprecision(2) << status
				<< "% " << message << std::right << std::setw(100)
				<< std::setfill(' ');
		if (end)
			out << std::endl;
		else
			out << '\r';
		std::cerr << out.str();
		std::cerr.flush();
	}
}

bool Util::rm(const std::string &name) {
	using namespace boost::filesystem;
	path p(name);
	return remove_all(p) > 0;
}

bool Util::mkdir(const std::string &dir) {
	using namespace boost::filesystem;
	path bdir(dir);
	if (!exists(bdir))
		return create_directory(bdir);
	return true;
}

int Util::dirlist(const std::string &dir, std::vector<std::string> &files,
		const std::string &ext) {
	using namespace boost::filesystem;
	using namespace boost::algorithm;
	if (is_regular_file(dir)) {
		files.push_back(dir);
	} else {
		directory_iterator end;
		directory_iterator di(dir);
		for (; di != end; ++di) {
			if (!ext.empty()) {
				std::string p(di->path().string());
				to_lower(p);
				if (ends_with(p, ext))
					files.push_back(p);
			} else {
				files.push_back(di->path().string());
			}
		}
	}
	return files.size();
}

const std::string Util::tmpFile() {
	return Util::tmpFile("");
}

const std::string Util::tmpFile(const std::string &root) {
	using namespace boost::filesystem;
	path p = unique_path();
	if (!root.empty()) {
		path r(root);
		return (r / p).string();
	}
	return p.string(); // Windows can have wide string paths.
}

using namespace boost::interprocess;

MappedFile::MappedFile(const std::string &filename, uint64_t size, bool remove) :
		m_filename(filename), m_size(size), m_remove(remove) {

	using namespace boost::interprocess;
	using namespace boost::filesystem;

	{
		std::filebuf fbuf;
		if (size > 0) {
			fbuf.open(filename,
					std::ios_base::in | std::ios_base::out
							| std::ios_base::trunc | std::ios_base::binary);
			fbuf.pubseekoff(size - 1, std::ios_base::beg);
			fbuf.sputc(0);
		}
	}

	m_mapping = new file_mapping(filename.c_str(), read_write);
	m_region = new mapped_region(*m_mapping, read_write);
}

void* MappedFile::data() {
	return m_region->get_address();
}

uint64_t MappedFile::size() {
	return m_size;
}

MappedFile::~MappedFile() {
	if (m_remove)
		file_mapping::remove(m_filename.c_str());
	delete m_region;
	delete m_mapping;
}

std::unique_ptr<MappedFile> Util::mapFile(const std::string &filename,
		uint64_t size, bool remove) {
	std::unique_ptr<MappedFile> mf(new MappedFile(filename, size, remove));
	return std::move(mf);
}<|MERGE_RESOLUTION|>--- conflicted
+++ resolved
@@ -152,25 +152,6 @@
 }
 
 int Bounds::toCol(double x, double resolution) const {
-<<<<<<< HEAD
-	if (width() == 0.0)
-		return 0;
-	if (resolution > 0) {
-		return (int) ((x - m_minx) / width() * g_abs(width() / resolution));
-	} else {
-		return (int) ((m_maxx - x) / width() * g_abs(width() / resolution));
-	}
-}
-
-int Bounds::toRow(double y, double resolution) const {
-	if (height() == 0.0)
-		return 0;
-	if (resolution > 0) {
-		return (int) ((y - m_miny) / height() * g_abs(height() / resolution));
-	} else {
-		return (int) ((m_maxy - y) / height() * g_abs(height() / resolution));
-	}
-=======
     if(width() == 0.0)
         return 0;
     if(resolution > 0) {
@@ -188,7 +169,22 @@
     } else {
         return (int) ((y - m_maxy) / height() * (height() / resolution));
     }
->>>>>>> 208af339
+}
+
+double Bounds::toX(int col, double resolution) const {
+	if(resolution > 0) {
+		return m_minx + resolution * col;
+	} else {
+		return m_maxx + resolution * col;
+	}
+}
+
+double Bounds::toY(int row, double resolution) const {
+	if(resolution > 0) {
+		return m_miny + resolution * row;
+	} else {
+		return m_maxy + resolution * row;
+	}
 }
 
 void Bounds::extend(const Bounds &b) {
