#include <iterator>
#include <cstdlib>

#include <QtWidgets/QWidget>
#include <QtWidgets/QFileDialog>
#include <QCompleter>
#include <QKeyEvent>

#include "cpl_conv.h"

<<<<<<< HEAD
#include "geotools.hpp"
=======
>>>>>>> 208af339
#include "util.hpp"
#include "csv.hpp"
#include "crs_selector_ui.hpp"

using namespace geotools::ui;
using namespace geotools::util;
using namespace geotools::csv;

CRSSelector::CRSSelector(QWidget *parent, Qt::WindowFlags f) :
		QDialog(parent, f),
		m_vsrid(0),
		m_hsrid(0) {
	initUi();
}

void CRSSelector::loadCrs(std::map<int, std::string> &target,
		const std::string &filename) {
	g_debug(" -- loadCRS");
	std::string path(CPLFindFile("gdal", filename.c_str()));
	CSVReader csv(path);
	std::unordered_map<std::string, std::string> row;
	while (csv.next(row)) {
		if (row.find("COORD_REF_SYS_CODE") == row.end()
				|| row.find("COORD_REF_SYS_NAME") == row.end())
			g_runerr("Missing fields from CRS database.");
		int srid = atoi(row["COORD_REF_SYS_CODE"].c_str());
		target[srid] = row["COORD_REF_SYS_NAME"];
	}
}

void CRSSelector::enableVertical(bool e) {
	txtVerticalDatum->setEnabled(e);
}

void CRSSelector::enableHorizontal(bool e) {
	txtHorizontalCRS->setEnabled(e);
}

void CRSSelector::initUi() {
	Ui::CRSSelector::setupUi((QDialog *) this);

	loadCrs(m_vcrs, "vertcs.csv");
	loadCrs(m_vcrs, "vertcs.override.csv");
	m_vlst << QString("0 - None");
	for (const std::pair<int, std::string> &item : m_vcrs)
		m_vlst
				<< QString(
						(std::to_string(item.first) + " - " + item.second).c_str());

	m_vcomp = new QCompleter(m_vlst, this);
	m_vcomp->setCaseSensitivity(Qt::CaseInsensitive);
	m_vcomp->setCompletionMode(QCompleter::InlineCompletion);
	m_vcomp->setFilterMode(Qt::MatchContains);
	txtVerticalDatum->setCompleter(m_vcomp);

	loadCrs(m_hcrs, "gcs.csv");
	loadCrs(m_hcrs, "pcs.csv");
	m_hlst << QString("0 - None");
	for (const std::pair<int, std::string> &item : m_hcrs)
		m_hlst
				<< QString(
						(std::to_string(item.first) + " - " + item.second).c_str());

	m_hcomp = new QCompleter(m_hlst, this);
	m_hcomp->setCaseSensitivity(Qt::CaseInsensitive);
	m_hcomp->setCompletionMode(QCompleter::InlineCompletion);
	m_hcomp->setFilterMode(Qt::MatchContains);
	txtHorizontalCRS->setCompleter(m_hcomp);

	connect(btnSelect, SIGNAL(clicked()), this, SLOT(selectClicked()));
	connect(btnCancel, SIGNAL(clicked()), this, SLOT(cancelClicked()));
	connect(txtHorizontalCRS, SIGNAL(textChanged(const QString &)), this, SLOT(textUpdate()));
	connect(txtVerticalDatum, SIGNAL(textChanged(const QString &)), this, SLOT(textUpdate()));

	updateFields();
}

void CRSSelector::updateFields() {
	if (m_hcomp) {
		QString h;
		h.setNum(m_hsrid);
		txtHorizontalCRS->setText(h);
		m_hcomp->complete();
	}
	if (m_vcomp) {
		QString v;
		v.setNum(m_vsrid);
		txtVerticalDatum->setText(v);
		m_vcomp->complete();
	}
}

void CRSSelector::textUpdate() {
	bool activate = m_hcomp->currentIndex().isValid();
	btnSelect->setEnabled(activate);
}

void CRSSelector::keyPressEvent(QKeyEvent *e) {
	if (e->key() != Qt::Key_Escape) {
		QDialog::keyPressEvent(e);
	} else {
		reject();
	}
}

void CRSSelector::cancelClicked() {
	reject();
}

void CRSSelector::selectClicked() {
	m_hsrid = 0;
	m_vsrid = 0;
	int hidx = m_hlst.indexOf(m_hcomp->currentCompletion());
	if (hidx > 0)
		m_hsrid = std::next(m_hcrs.begin(), hidx - 1)->first;
	int vidx = m_vlst.indexOf(m_vcomp->currentCompletion());
	if (vidx > 0)
		m_vsrid = std::next(m_vcrs.begin(), vidx - 1)->first;
	g_debug(
			"vsrid: " << hidx << ", " << m_vsrid << "; hsrid: " << vidx << ", "
					<< m_hsrid);
	accept();
}

void CRSSelector::setVerticalSRID(int srid) {
	m_vsrid = srid;
	updateFields();
}

void CRSSelector::setHorizontalSRID(int srid) {
	m_hsrid = srid;
	updateFields();
}

int CRSSelector::getVerticalSRID() {
	return m_vsrid;
}

int CRSSelector::getHorizontalSRID() {
	return m_hsrid;
}
<|MERGE_RESOLUTION|>--- conflicted
+++ resolved
@@ -8,10 +8,6 @@
 
 #include "cpl_conv.h"
 
-<<<<<<< HEAD
-#include "geotools.hpp"
-=======
->>>>>>> 208af339
 #include "util.hpp"
 #include "csv.hpp"
 #include "crs_selector_ui.hpp"
